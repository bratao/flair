import logging
import re
import os
import shutil
import glob
from pathlib import Path
from typing import Union, Dict, List
from os import  listdir
import zipfile
from zipfile import ZipFile
import csv


import flair
from flair.data import Corpus, MultiCorpus, FlairDataset, Sentence, Token
from flair.datasets.base import find_train_dev_test_files
from flair.file_utils import cached_path, unpack_file, unzip_file

log = logging.getLogger("flair")


class ColumnCorpus(Corpus):
    def __init__(
            self,
            data_folder: Union[str, Path],
            column_format: Dict[int, str],
            train_file=None,
            test_file=None,
            dev_file=None,
            tag_to_bioes=None,
            column_delimiter: str = r"\s+",
            comment_symbol: str = None,
            encoding: str = "utf-8",
            document_separator_token: str = None,
            skip_first_line: bool = False,
            in_memory: bool = True,
            label_name_map: Dict[str, str] = None,
            autofind_splits: bool = True,
            **corpusargs,
    ):
        """
        Instantiates a Corpus from CoNLL column-formatted task data such as CoNLL03 or CoNLL2000.
        :param data_folder: base folder with the task data
        :param column_format: a map specifying the column format
        :param train_file: the name of the train file
        :param test_file: the name of the test file
        :param dev_file: the name of the dev file, if None, dev data is sampled from train
        :param tag_to_bioes: whether to convert to BIOES tagging scheme
        :param column_delimiter: default is to split on any separatator, but you can overwrite for instance with "\t"
        to split only on tabs
        :param comment_symbol: if set, lines that begin with this symbol are treated as comments
        :param document_separator_token: If provided, sentences that function as document boundaries are so marked
        :param skip_first_line: set to True if your dataset has a header line
        :param in_memory: If set to True, the dataset is kept in memory as Sentence objects, otherwise does disk reads
        :return: a Corpus with annotated train, dev and test data
        :param label_name_map: Optionally map tag names to different schema.
        """

        # find train, dev and test files if not specified
        dev_file, test_file, train_file = \
            find_train_dev_test_files(data_folder, dev_file, test_file, train_file, autofind_splits)

        # get train data
        train = ColumnDataset(
            train_file,
            column_format,
            tag_to_bioes,
            encoding=encoding,
            comment_symbol=comment_symbol,
            column_delimiter=column_delimiter,
            in_memory=in_memory,
            document_separator_token=document_separator_token,
            skip_first_line=skip_first_line,
            label_name_map=label_name_map,
        ) if train_file is not None else None

        # read in test file if exists
        test = ColumnDataset(
            test_file,
            column_format,
            tag_to_bioes,
            encoding=encoding,
            comment_symbol=comment_symbol,
            column_delimiter=column_delimiter,
            in_memory=in_memory,
            document_separator_token=document_separator_token,
            skip_first_line=skip_first_line,
            label_name_map=label_name_map,
        ) if test_file is not None else None

        # read in dev file if exists
        dev = ColumnDataset(
            dev_file,
            column_format,
            tag_to_bioes,
            encoding=encoding,
            comment_symbol=comment_symbol,
            column_delimiter=column_delimiter,
            in_memory=in_memory,
            document_separator_token=document_separator_token,
            skip_first_line=skip_first_line,
            label_name_map=label_name_map,
        ) if dev_file is not None else None

        super(ColumnCorpus, self).__init__(train, dev, test, name=str(data_folder), **corpusargs)


class ColumnDataset(FlairDataset):
    # special key for space after
    SPACE_AFTER_KEY = "space-after"

    def __init__(
            self,
            path_to_column_file: Union[str, Path],
            column_name_map: Dict[int, str],
            tag_to_bioes: str = None,
            column_delimiter: str = r"\s+",
            comment_symbol: str = None,
            in_memory: bool = True,
            document_separator_token: str = None,
            encoding: str = "utf-8",
            skip_first_line: bool = False,
            label_name_map: Dict[str, str] = None,
    ):
        """
        Instantiates a column dataset (typically used for sequence labeling or word-level prediction).
        :param path_to_column_file: path to the file with the column-formatted data
        :param column_name_map: a map specifying the column format
        :param tag_to_bioes: whether to convert to BIOES tagging scheme
        :param column_delimiter: default is to split on any separatator, but you can overwrite for instance with "\t"
        to split only on tabs
        :param comment_symbol: if set, lines that begin with this symbol are treated as comments
        :param in_memory: If set to True, the dataset is kept in memory as Sentence objects, otherwise does disk reads
        :param document_separator_token: If provided, sentences that function as document boundaries are so marked
        :param skip_first_line: set to True if your dataset has a header line
        :param label_name_map: Optionally map tag names to different schema.
        """
        if type(path_to_column_file) is str:
            path_to_column_file = Path(path_to_column_file)
        assert path_to_column_file.exists()
        self.path_to_column_file = path_to_column_file
        self.tag_to_bioes = tag_to_bioes
        self.column_name_map = column_name_map
        self.column_delimiter = column_delimiter
        self.comment_symbol = comment_symbol
        self.document_separator_token = document_separator_token
        self.label_name_map = label_name_map

        # store either Sentence objects in memory, or only file offsets
        self.in_memory = in_memory

        self.total_sentence_count: int = 0

        # most data sets have the token text in the first column, if not, pass 'text' as column
        self.text_column: int = 0
        for column in self.column_name_map:
            if column_name_map[column] == "text":
                self.text_column = column

        # determine encoding of text file
        self.encoding = encoding

        with open(str(self.path_to_column_file), encoding=self.encoding) as file:

            # skip first line if to selected
            if skip_first_line:
                file.readline()

            # option 1: read only sentence boundaries as offset positions
            if not self.in_memory:
                self.indices: List[int] = []

                line = file.readline()
                position = 0
                sentence_started = False
                while line:
                    if sentence_started and self.__line_completes_sentence(line):
                        self.indices.append(position)
                        position = file.tell()
                        sentence_started = False

                    elif not line.isspace():
                        sentence_started = True
                    line = file.readline()

                if sentence_started:
                    self.indices.append(position)

                self.total_sentence_count = len(self.indices)

            # option 2: keep everything in memory
            if self.in_memory:
                self.sentences: List[Sentence] = []

                # pointer to previous
                previous_sentence = None
                while True:
                    sentence = self._convert_lines_to_sentence(self._read_next_sentence(file))
                    if not sentence: break
                    sentence._previous_sentence = previous_sentence
                    sentence._next_sentence = None

                    if previous_sentence: previous_sentence._next_sentence = sentence

                    self.sentences.append(sentence)
                    previous_sentence = sentence

                self.total_sentence_count = len(self.sentences)

    def _read_next_sentence(self, file):
        lines = []
        line = file.readline()
        while line:
            if not line.isspace():
                lines.append(line)

            # if sentence ends, break
            if len(lines) > 0 and self.__line_completes_sentence(line):
                break

            line = file.readline()
        return lines

    def _convert_lines_to_sentence(self, lines):

        sentence: Sentence = Sentence()
        for line in lines:
            # skip comments
            if self.comment_symbol is not None and line.startswith(self.comment_symbol):
                continue

            # if sentence ends, convert and return
            if self.__line_completes_sentence(line):
                if len(sentence) > 0:
                    if self.tag_to_bioes is not None:
                        sentence.convert_tag_scheme(
                            tag_type=self.tag_to_bioes, target_scheme="iobes"
                        )
                    # check if this sentence is a document boundary
                    if sentence.to_original_text() == self.document_separator_token:
                        sentence.is_document_boundary = True
                    return sentence

            # otherwise, this line is a token. parse and add to sentence
            else:
                token = self._parse_token(line)
                sentence.add_token(token)

        # check if this sentence is a document boundary
        if sentence.to_original_text() == self.document_separator_token: sentence.is_document_boundary = True

        if self.tag_to_bioes is not None:
            sentence.convert_tag_scheme(
                tag_type=self.tag_to_bioes, target_scheme="iobes"
            )

        if len(sentence) > 0: return sentence

    def _parse_token(self, line: str) -> Token:
        fields: List[str] = re.split(self.column_delimiter, line.rstrip())
        token = Token(fields[self.text_column])
        for column in self.column_name_map:
            if len(fields) > column:
                if column != self.text_column and self.column_name_map[column] != self.SPACE_AFTER_KEY:
                    task = self.column_name_map[column]  # for example 'pos'
                    tag = fields[column]
                    if tag.count("-") >= 1:  # tag with prefix, for example tag='B-OBJ'
                        split_at_first_hyphen = tag.split("-", 1)
                        tagging_format_prefix = split_at_first_hyphen[0]
                        tag_without_tagging_format = split_at_first_hyphen[1]
                        if self.label_name_map and tag_without_tagging_format in self.label_name_map.keys():
                            tag = tagging_format_prefix + "-" + self.label_name_map[tag_without_tagging_format].replace(
                                "-", " ")  # for example, transforming 'B-OBJ' to 'B-part-of-speech-object'
                    else:  # tag without prefix, for example tag='PPER'
                        if self.label_name_map and tag in self.label_name_map.keys():
                            tag = self.label_name_map[tag].replace("-",
                                                                   " ")  # for example, transforming 'PPER' to 'person'
                    token.add_label(task, tag)
                if self.column_name_map[column] == self.SPACE_AFTER_KEY and fields[column] == '-':
                    token.whitespace_after = False
        return token

    def __line_completes_sentence(self, line: str) -> bool:
        sentence_completed = line.isspace() or line == ''
        return sentence_completed

    def is_in_memory(self) -> bool:
        return self.in_memory

    def __len__(self):
        return self.total_sentence_count

    def __getitem__(self, index: int = 0) -> Sentence:

        # if in memory, retrieve parsed sentence
        if self.in_memory:
            sentence = self.sentences[index]

        # else skip to position in file where sentence begins
        else:
            with open(str(self.path_to_column_file), encoding=self.encoding) as file:
                file.seek(self.indices[index])
                sentence = self._convert_lines_to_sentence(self._read_next_sentence(file))

            # set sentence context using partials
            sentence._position_in_dataset = (self, index)

        return sentence

class AMHARIC_NER(ColumnCorpus):
    def __init__(
            self,
            base_path: Union[str, Path] = None,
            tag_to_bioes: str = "ner",
            in_memory: bool = True,
            **corpusargs,
    ):
        """
        Initialize the Amharic corpus available on https://github.com/masakhane-io/masakhane-ner/tree/main/data/amh/.
        The first time you call this constructor it will automatically download the dataset.
        :param base_path: Default is None, meaning that corpus gets auto-downloaded and loaded. You can override this
        to point to a different folder but typically this should not be necessary.
        :param tag_to_bioes: NER by default, need not be changed, but you could also select 'pos' to predict
        POS tags instead
        :param in_memory: If True, keeps dataset in memory giving speedups in training.
        :param document_as_sequence: If True, all sentences of a document are read into a single Sentence object
        """
        if type(base_path) == str:
            base_path: Path = Path(base_path)

        # column format
        columns = {0: "text", 1: "ner"}

        # this dataset name
        dataset_name = self.__class__.__name__.lower()

        # default dataset folder is the cache root
        if not base_path:
            base_path = Path(flair.cache_root) / "datasets"
        data_folder = base_path / dataset_name

        # download data if necessary
        ner_amharic_path = "https://raw.githubusercontent.com/masakhane-io/masakhane-ner/main/data/amh/"
        cached_path(f"{ner_amharic_path}dev.txt", Path("datasets") / dataset_name)
        cached_path(f"{ner_amharic_path}test.txt", Path("datasets") / dataset_name)
        cached_path(f"{ner_amharic_path}train.txt", Path("datasets") / dataset_name)

        super(AMHARIC_NER, self).__init__(
            data_folder,
            columns,
            tag_to_bioes=tag_to_bioes,
            encoding="utf-8",
            in_memory=in_memory,
            **corpusargs,
        )

class ANER_CORP(ColumnCorpus):
    def __init__(
            self,
            base_path: Union[str, Path] = None,
            tag_to_bioes: str = "ner",
            in_memory: bool = True,
            document_as_sequence: bool = False,
            **corpusargs,
    ):
        """
        Initialize a preprocessed version of the Arabic Named Entity Recognition Corpus (ANERCorp) dataset available
        from https://github.com/EmnamoR/Arabic-named-entity-recognition/blob/master/ANERCorp.rar.
        http://curtis.ml.cmu.edu/w/courses/index.php/ANERcorp
        Column order is swapped
        The first time you call this constructor it will automatically download the dataset.
        :param base_path: Default is None, meaning that corpus gets auto-downloaded and loaded. You can override this
        to point to a different folder but typically this should not be necessary.
        :param tag_to_bioes: NER by default, need not be changed.
        :param in_memory: If True, keeps dataset in memory giving speedups in training.
        :param document_as_sequence: If True, all sentences of a document are read into a single Sentence object
        """
        if type(base_path) == str:
            base_path: Path = Path(base_path)

        # column format
        columns = {0: "text", 1: "ner"}

        # this dataset name
        dataset_name = self.__class__.__name__.lower()

        # default dataset folder is the cache root
        if not base_path:
            base_path = Path(flair.cache_root) / "datasets"
        data_folder = base_path / dataset_name

        # download data if necessary
        anercorp_path = "https://megantosh.s3.eu-central-1.amazonaws.com/ANERcorp/"
        # cached_path(f"{anercorp_path}test.txt", Path("datasets") / dataset_name)
        cached_path(f"{anercorp_path}train.txt", Path("datasets") / dataset_name)

        super(ANER_CORP, self).__init__(
            data_folder,
            columns,
            # tag_to_bioes=tag_to_bioes,
            encoding="utf-8",
            in_memory=in_memory,
            document_separator_token=None if not document_as_sequence else "-DOCSTART-",
            **corpusargs,
        )


class AQMAR(ColumnCorpus):
    def __init__(
            self,
            base_path: Union[str, Path] = None,
            tag_to_bioes: str = "ner",
            in_memory: bool = True,
            document_as_sequence: bool = False,
            **corpusargs,
    ):
        """
        Initialize a preprocessed  and modified version of the American and Qatari Modeling of Arabic (AQMAR) dataset available
        from http://www.cs.cmu.edu/~ark/ArabicNER/AQMAR_Arabic_NER_corpus-1.0.zip.
        via http://www.cs.cmu.edu/~ark/AQMAR/

        - Modifications from original dataset: Miscellaneous tags (MIS0, MIS1, MIS2, MIS3) are merged to one tag "MISC" as these categories deviate across the original dataset
        - The 28 original Wikipedia articles are merged into a single file containing the articles in alphabetical order

        The first time you call this constructor it will automatically download the dataset.

        This dataset is licensed under a Creative Commons Attribution-ShareAlike 3.0 Unported License.
        please cite: "Behrang Mohit, Nathan Schneider, Rishav Bhowmick, Kemal Oflazer, and Noah A. Smith (2012),
        Recall-Oriented Learning of Named Entities in Arabic Wikipedia. Proceedings of EACL."

        :param base_path: Default is None, meaning that corpus gets auto-downloaded and loaded. You can override this to point to a different folder but typically this should not be necessary.
        :param tag_to_bioes: NER by default, need not be changed, but you could also select 'pos' to predict
        POS tags instead
        :param in_memory: If True, keeps dataset in memory giving speedups in training.
        :param document_as_sequence: If True, all sentences of a document are read into a single Sentence object
        """
        if type(base_path) == str:
            base_path: Path = Path(base_path)

        # column format
        columns = {0: "text", 1: "ner"}

        # this dataset name
        dataset_name = self.__class__.__name__.lower()

        # default dataset folder is the cache root
        if not base_path:
            base_path = Path(flair.cache_root) / "datasets"
        data_folder = base_path / dataset_name

        # download data if necessary
        aqmar_path = "https://megantosh.s3.eu-central-1.amazonaws.com/AQMAR/"
        # cached_path(f"{anercorp_path}test.txt", Path("datasets") / dataset_name)
        cached_path(f"{aqmar_path}train.txt", Path("datasets") / dataset_name)

        super(AQMAR, self).__init__(
            data_folder,
            columns,
            # tag_to_bioes=tag_to_bioes,
            encoding="utf-8",
            in_memory=in_memory,
            document_separator_token=None if not document_as_sequence else "-DOCSTART-",
            **corpusargs,
        )



class BIOFID(ColumnCorpus):
    def __init__(
            self,
            base_path: Union[str, Path] = None,
            tag_to_bioes: str = "ner",
            in_memory: bool = True,
            **corpusargs,
    ):
        if type(base_path) == str:
            base_path: Path = Path(base_path)

        # column format
        columns = {0: "text", 1: "lemma", 2: "pos", 3: "ner"}

        # this dataset name
        dataset_name = self.__class__.__name__.lower()

        # default dataset folder is the cache root
        if not base_path:
            base_path = Path(flair.cache_root) / "datasets"
        data_folder = base_path / dataset_name

        # download data if necessary
        biofid_path = "https://raw.githubusercontent.com/texttechnologylab/BIOfid/master/BIOfid-Dataset-NER/"
        cached_path(f"{biofid_path}train.conll", Path("datasets") / dataset_name)
        cached_path(f"{biofid_path}dev.conll", Path("datasets") / dataset_name)
        cached_path(f"{biofid_path}test.conll", Path("datasets") / dataset_name)

        super(BIOFID, self).__init__(
            data_folder, columns, tag_to_bioes=tag_to_bioes, in_memory=in_memory, **corpusargs,
        )


class BIOSCOPE(ColumnCorpus):
    def __init__(
            self,
            base_path: Union[str, Path] = None,
            in_memory: bool = True,
            **corpusargs,
    ):
        if type(base_path) == str:
            base_path: Path = Path(base_path)

        # column format
        columns = {0: "text", 1: "tag"}

        # this dataset name
        dataset_name = self.__class__.__name__.lower()

        # default dataset folder is the cache root
        if not base_path:
            base_path = Path(flair.cache_root) / "datasets"
        data_folder = base_path / dataset_name

        # download data if necessary
        bioscope_path = "https://raw.githubusercontent.com/whoisjones/BioScopeSequenceLabelingData/master/sequence_labeled/"
        cached_path(f"{bioscope_path}output.txt", Path("datasets") / dataset_name)

        super(BIOSCOPE, self).__init__(
            data_folder, columns, in_memory=in_memory, train_file="output.txt", **corpusargs,
        )


class CONLL_03(ColumnCorpus):
    def __init__(
            self,
            base_path: Union[str, Path] = None,
            tag_to_bioes: str = "ner",
            entity_linking:bool = False,
            in_memory: bool = True,
            **corpusargs,
    ):
        """
        Initialize the CoNLL-03 corpus. This is only possible if you've manually downloaded it to your machine.
        Obtain the corpus from https://www.clips.uantwerpen.be/conll2003/ner/ and put the eng.testa, .testb, .train
        files in a folder called 'conll_03'. Then set the base_path parameter in the constructor to the path to the
        parent directory where the conll_03 folder resides.
        If using entity linking, the conll03 dateset is reduced by about 20 Documents, which are not part of the yago dataset.
        :param base_path: Path to the CoNLL-03 corpus (i.e. 'conll_03' folder) on your machine
        :param tag_to_bioes: NER by default, need not be changed, but you could also select 'pos' or 'np' to predict
        POS tags or chunks respectively
        :param in_memory: If True, keeps dataset in memory giving speedups in training.
        :param document_as_sequence: If True, all sentences of a document are read into a single Sentence object
        """
        if type(base_path) == str:
            base_path: Path = Path(base_path)

        # column format
        if not entity_linking:
            columns = {0: "text", 1: "pos", 2: "np", 3: "ner"}
        else:
            columns = {0: "text", 1: "pos", 2: "np", 3: "ner", 4: 'tmp',5:'entity' ,6:'normalised entity', 7: 'link', 8:'tmp_nr', 9:'tmpLink'}

        # this dataset name
        if entity_linking:
            dataset_name = self.__class__.__name__.lower()+"-yago-reduced"
        else:
            dataset_name = self.__class__.__name__.lower()

        # default dataset folder is the cache root
        if not base_path:
            base_path = Path(flair.cache_root) / "datasets"
        data_folder = base_path / dataset_name

        if entity_linking:
            print('Test')
            conll_yago_path = "https://nlp.informatik.hu-berlin.de/resources/datasets/conll_entity_linking/"
            cached_path(f"{conll_yago_path}combinedENG.testa", Path("datasets") / dataset_name)
            cached_path(f"{conll_yago_path}combinedENG.testb", Path("datasets") / dataset_name)
            cached_path(f"{conll_yago_path}combinedENG.train", Path("datasets") / dataset_name)
            


        # check if data there
        if not data_folder.exists():
            log.warning("-" * 100)
            log.warning(f'WARNING: CoNLL-03 dataset not found at "{data_folder}".')
            log.warning(
                'Instructions for obtaining the data can be found here: https://www.clips.uantwerpen.be/conll2003/ner/"'
            )
            log.warning("-" * 100)

        if entity_linking:
            super(CONLL_03, self).__init__(
                data_folder,
                columns,
                tag_to_bioes=tag_to_bioes,
                column_delimiter='\t',
                in_memory=in_memory,
                document_separator_token="-DOCSTART-",
                **corpusargs,
            )
        else:    
            super(CONLL_03, self).__init__(
                data_folder,
                columns,
                tag_to_bioes=tag_to_bioes,
                in_memory=in_memory,
                document_separator_token="-DOCSTART-",
                **corpusargs,
            )


class CONLL_03_GERMAN(ColumnCorpus):
    def __init__(
            self,
            base_path: Union[str, Path] = None,
            tag_to_bioes: str = "ner",
            in_memory: bool = True,
            **corpusargs,
    ):
        """
        Initialize the CoNLL-03 corpus for German. This is only possible if you've manually downloaded it to your machine.
        Obtain the corpus from https://www.clips.uantwerpen.be/conll2003/ner/ and put the respective files in a folder called
        'conll_03_german'. Then set the base_path parameter in the constructor to the path to the parent directory where
        the conll_03_german folder resides.
        :param base_path: Path to the CoNLL-03 corpus (i.e. 'conll_03_german' folder) on your machine
        :param tag_to_bioes: NER by default, need not be changed, but you could also select 'lemma', 'pos' or 'np' to predict
        word lemmas, POS tags or chunks respectively
        :param in_memory: If True, keeps dataset in memory giving speedups in training.
        :param document_as_sequence: If True, all sentences of a document are read into a single Sentence object
        """
        if type(base_path) == str:
            base_path: Path = Path(base_path)

        # column format
        columns = {0: "text", 1: "lemma", 2: "pos", 3: "np", 4: "ner"}

        # this dataset name
        dataset_name = self.__class__.__name__.lower()

        # default dataset folder is the cache root
        if not base_path:
            base_path = Path(flair.cache_root) / "datasets"
        data_folder = base_path / dataset_name

        # check if data there
        if not data_folder.exists():
            log.warning("-" * 100)
            log.warning(f'WARNING: CoNLL-03 dataset not found at "{data_folder}".')
            log.warning(
                'Instructions for obtaining the data can be found here: https://www.clips.uantwerpen.be/conll2003/ner/"'
            )
            log.warning("-" * 100)

        super(CONLL_03_GERMAN, self).__init__(
            data_folder,
            columns,
            tag_to_bioes=tag_to_bioes,
            in_memory=in_memory,
            document_separator_token="-DOCSTART-",
            **corpusargs,
        )


class CONLL_03_DUTCH(ColumnCorpus):
    def __init__(
            self,
            base_path: Union[str, Path] = None,
            tag_to_bioes: str = "ner",
            in_memory: bool = True,
            **corpusargs,
    ):
        """
        Initialize the CoNLL-03 corpus for Dutch. The first time you call this constructor it will automatically
        download the dataset.
        :param base_path: Default is None, meaning that corpus gets auto-downloaded and loaded. You can override this
        to point to a different folder but typically this should not be necessary.
        :param tag_to_bioes: NER by default, need not be changed, but you could also select 'pos' to predict
        POS tags instead
        :param in_memory: If True, keeps dataset in memory giving speedups in training.
        :param document_as_sequence: If True, all sentences of a document are read into a single Sentence object
        """
        if type(base_path) == str:
            base_path: Path = Path(base_path)

        # column format
        columns = {0: "text", 1: "pos", 2: "ner"}

        # this dataset name
        dataset_name = self.__class__.__name__.lower()

        # default dataset folder is the cache root
        if not base_path:
            base_path = Path(flair.cache_root) / "datasets"
        data_folder = base_path / dataset_name

        # download data if necessary
        conll_02_path = "https://www.clips.uantwerpen.be/conll2002/ner/data/"

        # download files if not present locally
        cached_path(f"{conll_02_path}ned.testa", data_folder / 'raw')
        cached_path(f"{conll_02_path}ned.testb", data_folder / 'raw')
        cached_path(f"{conll_02_path}ned.train", data_folder / 'raw')

        # we need to slightly modify the original files by adding some new lines after document separators
        train_data_file = data_folder / 'train.txt'
        if not train_data_file.is_file():
            self.__offset_docstarts(data_folder / 'raw' / "ned.train", data_folder / 'train.txt')
            self.__offset_docstarts(data_folder / 'raw' / "ned.testa", data_folder / 'dev.txt')
            self.__offset_docstarts(data_folder / 'raw' / "ned.testb", data_folder / 'test.txt')

        super(CONLL_03_DUTCH, self).__init__(
            data_folder,
            columns,
            train_file='train.txt',
            dev_file='dev.txt',
            test_file='test.txt',
            tag_to_bioes=tag_to_bioes,
            encoding="latin-1",
            in_memory=in_memory,
            document_separator_token="-DOCSTART-",
            **corpusargs,
        )

    @staticmethod
    def __offset_docstarts(file_in: Union[str, Path], file_out: Union[str, Path]):
        with open(file_in, 'r', encoding="latin-1") as f:
            lines = f.readlines()
        with open(file_out, 'w', encoding="latin-1") as f:
            for line in lines:
                f.write(line)
                if line.startswith('-DOCSTART-'):
                    f.write("\n")



class ICELANDIC_NER(ColumnCorpus):
    def __init__(
            self,
            base_path: Union[str, Path] = None,
            tag_to_bioes: str = "ner",
            in_memory: bool = True,
            **corpusargs,
    ):
        """
        Initialize the ICELANDIC_NER corpus. The first time you call this constructor it will automatically
        download the dataset.
        :param base_path: Default is None, meaning that corpus gets auto-downloaded and loaded. You can override this
        to point to a different folder but typically this should not be necessary.
        :param tag_to_bioes: NER by default, need not be changed, but you could also select 'pos' to predict
        POS tags instead
        :param in_memory: If True, keeps dataset in memory giving speedups in training.
        :param document_as_sequence: If True, all sentences of a document are read into a single Sentence object
        """
        if type(base_path) == str:
            base_path: Path = Path(base_path)

        # column format
        columns = {0: "text", 1: "ner"}

        # this dataset name
        dataset_name = self.__class__.__name__.lower()

        # default dataset folder is the cache root
        if not base_path:
            base_path = Path(flair.cache_root) / "datasets"
        data_folder = base_path / dataset_name

        if not os.path.isfile(data_folder / 'icelandic_ner.txt'):
            # download zip
            icelandic_ner ="https://repository.clarin.is/repository/xmlui/handle/20.500.12537/42/allzip"
            icelandic_ner_path = cached_path(icelandic_ner, Path("datasets") / dataset_name)

            #unpacking the zip
            unpack_file(
                  icelandic_ner_path,
                  data_folder,
                  mode="zip",
                  keep=True
              )
        outputfile = os.path.abspath(data_folder)

        #merge the files in one as the zip is containing multiples files

        with open(outputfile/data_folder/"icelandic_ner.txt", "wb") as outfile:
            for files in os.walk(outputfile/data_folder):
                f = files[2]
                for i in range(len(f)):
                    if f[i].endswith('.txt'):
                        with open(outputfile/data_folder/f[i], 'rb') as infile:
                            contents = infile.read()
                        outfile.write(contents)


        super(ICELANDIC_NER, self).__init__(
            data_folder,
            columns,
            train_file='icelandic_ner.txt',
            tag_to_bioes=tag_to_bioes,
            in_memory=in_memory,
            **corpusargs,
        )

class JAPANESE_NER(ColumnCorpus):
    def __init__(
            self,
            base_path: Union[str, Path] = None,
            tag_to_bioes: str = "ner",
            in_memory: bool = True,
            **corpusargs,
    ):
        """
        Initialize the Hironsan/IOB2 corpus for Japanese. The first time you call this constructor it will automatically
        download the dataset.
        :param base_path: Default is None, meaning that corpus gets auto-downloaded and loaded. You can override this
        to point to a different folder but typically this should not be necessary.
        :param tag_to_bioes: NER by default.
        :param in_memory: If True, keeps dataset in memory giving speedups in training.
        """
        if type(base_path) == str:
            base_path: Path = Path(base_path)

        # column format
        columns = {0: 'text', 1: 'ner'}

        # this dataset name
        dataset_name = self.__class__.__name__.lower()

        # default dataset folder is the cache root
        if not base_path:
            base_path = Path(flair.cache_root) / "datasets"
        data_folder = base_path / dataset_name

        # download data from github if necessary (hironsan.txt, ja.wikipedia.conll)
        IOB2_path = "https://raw.githubusercontent.com/Hironsan/IOB2Corpus/master/"

        # download files if not present locally
        cached_path(f"{IOB2_path}hironsan.txt", data_folder / 'raw')
        cached_path(f"{IOB2_path}ja.wikipedia.conll", data_folder / 'raw')

        # we need to modify the original files by adding new lines after after the end of each sentence
        train_data_file = data_folder / 'train.txt'
        if not train_data_file.is_file():
            self.__prepare_jap_wikinews_corpus(data_folder / 'raw' / "hironsan.txt", data_folder / 'train.txt')
            self.__prepare_jap_wikipedia_corpus(data_folder / 'raw' / "ja.wikipedia.conll", data_folder / 'train.txt')

        super(JAPANESE_NER, self).__init__(
            data_folder,
            columns,
            train_file='train.txt',
            tag_to_bioes=tag_to_bioes,
            in_memory=in_memory,
            **corpusargs,
        )

    @staticmethod
    def __prepare_jap_wikipedia_corpus(file_in: Union[str, Path], file_out: Union[str, Path]):
        with open(file_in, 'r') as f:
            lines = f.readlines()
        with open(file_out, 'a') as f:
            for line in lines:
                if (line[0] == "。"):
                    f.write(line)
                    f.write("\n")
                elif (line[0] == "\n"):
                    continue
                else:
                    f.write(line)

    @staticmethod
    def __prepare_jap_wikinews_corpus(file_in: Union[str, Path], file_out: Union[str, Path]):
        with open(file_in, 'r') as f:
            lines = f.readlines()
        with open(file_out, 'a') as f:
            for line in lines:
                sp_line = line.split("\t")
                if (sp_line[0] == "\n"):
                    f.write("\n")
                else:
                    f.write(sp_line[0] + "\t" + sp_line[len(sp_line) - 1])

class STACKOVERFLOW_NER(ColumnCorpus):
    def __init__(
            self,
            base_path: Union[str, Path] = None,
            tag_to_bioes: str = "ner",
            in_memory: bool = True,
            **corpusargs,
    ):
        """
        Initialize the STACKOVERFLOW_NER corpus. The first time you call this constructor it will automatically
        download the dataset.
        :param base_path: Default is None, meaning that corpus gets auto-downloaded and loaded. You can override this
        to point to a different folder but typically this should not be necessary.
        :param tag_to_bioes: NER by default, need not be changed, but you could also select 'pos' to predict
        POS tags instead
        :param in_memory: If True, keeps dataset in memory giving speedups in training.
        :param document_as_sequence: If True, all sentences of a document are read into a single Sentence object
        """
        if type(base_path) == str:
            base_path: Path = Path(base_path)

        """
        The Datasets are represented in the Conll format.
           In this format each line of the Dataset is in the following format:
           <word>+"\t"+<NE>"\t"+<word>+"\t"<markdown>
           The end of sentence is marked with an empty line.
           In each line NE represented the human annotated named entity 
           and <markdown> represented the code tags provided by the users who wrote the posts.
           """
        # column format
        columns = {0: "word", 1: "ner", 3: "markdown"}

        # entity_mapping
        entity_mapping = {"Library_Function": "Function",
                          "Function_Name": "Function",
                          "Class_Name": "Class",
                          "Library_Class": "Class",
                          "Organization": "Website",
                          "Library_Variable": "Variable",
                          "Variable_Name": "Variable"
                          }

        # this dataset name
        dataset_name = self.__class__.__name__.lower()

        # default dataset folder is the cache root
        if not base_path:
            base_path = Path(flair.cache_root) / "datasets"
        data_folder = base_path / dataset_name

        # download data if necessary
        STACKOVERFLOW_NER_path = "https://raw.githubusercontent.com/jeniyat/StackOverflowNER/master/resources/annotated_ner_data/StackOverflow/"

        # data validation
        disallowed_list = ["code omitted for annotation",
                           "omitted for annotation",
                           "CODE_BLOCK :",
                           "OP_BLOCK :",
                           "Question_URL :",
                           "Question_ID :"
                           ]

        files = ["train", "test", "dev"]

        for file in files:
            questions = 0
            answers = 0
            sentences = 0
            max_length = 0
            words = []
            lines_sentence = []

            cached_path(f"{STACKOVERFLOW_NER_path}{file}.txt", Path("datasets") / dataset_name)
            write_file = open(data_folder/ (file + "_clean.txt"), mode="w+")
            for line in open(data_folder/ (file + ".txt"), mode="r", encoding="utf-8"):
                if line.startswith("Question_ID"):
                    questions += 1

                if line.startswith("Answer_to_Question_ID"):
                    answers += 1

                line_values = line.strip().split()
                if len(line_values) < 2:
                    text = " ".join(w for w in words)
                    allowed = all([d not in text for d in disallowed_list])
                    if allowed and len(text) > 0:
                        sentences += 1
                        max_length = max(len(words), max_length)
                        for l in lines_sentence:
                            write_file.write(l)
                    write_file.write("\n")
                    words = []
                    lines_sentence = []
                    continue
                words.append(line_values[0])
                lines_sentence.append(line)
            log.info(f"File {file} processed:")
            log.info(f"The longest sentences has {max_length} words.")
            log.info(f"Questions: {questions} and Answers: {answers}")
            log.info(f"Processed sentences: {sentences}.")


        super(STACKOVERFLOW_NER, self).__init__(
            data_folder,
            columns,
            train_file="train_clean.txt",
            test_file="test_clean.txt",
            dev_file="dev_clean.txt",
            tag_to_bioes=tag_to_bioes,
            encoding="utf-8",
            in_memory=in_memory,
            label_name_map=entity_mapping,
            **corpusargs
        )


class BUSINESS_HUN(ColumnCorpus):
    def __init__(
            self,
            base_path: Union[str, Path] = None,
            tag_to_bioes: str = "ner",
            in_memory: bool = True,
            document_as_sequence: bool = False,
            **corpusargs,
    ):
        """
        Initialize the NER Business corpus for Hungarian. The first time you call this constructor it will automatically
        download the dataset.
        :param base_path: Default is None, meaning that corpus gets auto-downloaded and loaded. You can override this
        to point to a different folder but typically this should not be necessary.
        :param tag_to_bioes: NER by default, need not be changed, but you could also select 'pos' to predict
        POS tags instead
        :param in_memory: If True, keeps dataset in memory giving speedups in training.
        :param document_as_sequence: If True, all sentences of a document are read into a single Sentence object
        """
        if type(base_path) == str:
            base_path: Path = Path(base_path)

        # column format
        columns = {0: "text", 1: "ner"}

        # this dataset name
        dataset_name = self.__class__.__name__.lower()

        # default dataset folder is the cache root
        if not base_path:
            base_path = Path(flair.cache_root) / "datasets"
        data_folder = base_path / dataset_name

        # If the extracted corpus file is not yet present in dir
        if not os.path.isfile(data_folder / 'hun_ner_corpus.txt'):
            # download zip if necessary
            hun_ner_path = "https://rgai.sed.hu/sites/rgai.sed.hu/files/business_NER.zip"
            path_to_zipped_corpus = cached_path(hun_ner_path, Path("datasets") / dataset_name)
            # extracted corpus is not present , so unpacking it.
            unpack_file(
                path_to_zipped_corpus,
                data_folder,
                mode="zip",
                keep=True
            )

        super(BUSINESS_HUN, self).__init__(
            data_folder,
            columns,
            train_file='hun_ner_corpus.txt',
            column_delimiter='\t',
            tag_to_bioes=tag_to_bioes,
            encoding="latin-1",
            in_memory=in_memory,
            label_name_map={'0': 'O'},
            document_separator_token=None if not document_as_sequence else "-DOCSTART-",
            **corpusargs,
        )


def add_IOB_tags(data_file: Union[str, Path], encoding: str = "utf8", ner_column: int = 1):
    """
Function that adds IOB tags if only chunk names are provided (e.g. words are tagged PER instead
of B-PER or I-PER). Replaces '0' with 'O' as the no-chunk tag since ColumnCorpus expects
the letter 'O'. Additionally it removes lines with no tags in the data file and can also
be used if the data is only partially IOB tagged.
Parameters
----------
data_file : Union[str, Path]
    Path to the data file.
encoding : str, optional
    Encoding used in open function. The default is "utf8".
ner_column : int, optional
    Specifies the ner-tagged column. The default is 1 (the second column).

"""

    def add_I_prefix(current_line: List[str], ner: int, tag: str):
        for i in range(0, len(current_line)):
            if i == 0:
                f.write(line_list[i])
            elif i == ner:
                f.write(' I-' + tag)
            else:
                f.write(' ' + current_line[i])
        f.write('\n')

    with open(file=data_file, mode='r', encoding=encoding) as f:
        lines = f.readlines()
    with open(file=data_file, mode='w', encoding=encoding) as f:
        pred = 'O'  # remembers ner tag of predecessing line
        for line in lines:
            line_list = line.split()
            if len(line_list) > 2:  # word with tags
                ner_tag = line_list[ner_column]
                if ner_tag in ['0', 'O']:  # no chunk
                    for i in range(0, len(line_list)):
                        if i == 0:
                            f.write(line_list[i])
                        elif i == ner_column:
                            f.write(' O')
                        else:
                            f.write(' ' + line_list[i])
                    f.write('\n')
                    pred = 'O'
                elif '-' not in ner_tag:  # no IOB tags
                    if pred == 'O':  # found a new chunk
                        add_I_prefix(line_list, ner_column, ner_tag)
                        pred = ner_tag
                    else:  # found further part of chunk or new chunk directly after old chunk
                        add_I_prefix(line_list, ner_column, ner_tag)
                        pred = ner_tag
                else:  # line already has IOB tag (tag contains '-')
                    f.write(line)
                    pred = ner_tag.split('-')[1]
            elif len(line_list) == 0:  # empty line
                f.write('\n')
                pred = 'O'


def add_IOB2_tags(data_file: Union[str, Path], encoding: str = "utf8"):
    """
Function that adds IOB2 tags if only chunk names are provided (e.g. words are tagged PER instead
of B-PER or I-PER). Replaces '0' with 'O' as the no-chunk tag since ColumnCorpus expects
the letter 'O'. Additionally it removes lines with no tags in the data file and can also
be used if the data is only partially IOB tagged.
Parameters
----------
data_file : Union[str, Path]
    Path to the data file.
encoding : str, optional
    Encoding used in open function. The default is "utf8".

"""
    with open(file=data_file, mode='r', encoding=encoding) as f:
        lines = f.readlines()
    with open(file=data_file, mode='w', encoding=encoding) as f:
        pred = 'O'  # remembers tag of predecessing line
        for line in lines:
            line_list = line.split()
            if len(line_list) == 2:  # word with tag
                word = line_list[0]
                tag = line_list[1]
                if tag in ['0', 'O']:  # no chunk
                    f.write(word + ' O\n')
                    pred = 'O'
                elif '-' not in tag:  # no IOB tags
                    if pred == 'O':  # found a new chunk
                        f.write(word + ' B-' + tag + '\n')
                        pred = tag
                    else:  # found further part of chunk or new chunk directly after old chunk
                        if pred == tag:
                            f.write(word + ' I-' + tag + '\n')
                        else:
                            f.write(word + ' B-' + tag + '\n')
                            pred = tag
                else:  # line already has IOB tag (tag contains '-')
                    f.write(line)
                    pred = tag.split('-')[1]
            elif len(line_list) == 0:  # empty line
                f.write('\n')
                pred = 'O'


class CONLL_03_SPANISH(ColumnCorpus):
    def __init__(
            self,
            base_path: Union[str, Path] = None,
            tag_to_bioes: str = "ner",
            in_memory: bool = True,
            **corpusargs,
    ):
        """
        Initialize the CoNLL-03 corpus for Spanish. The first time you call this constructor it will automatically
        download the dataset.
        :param base_path: Default is None, meaning that corpus gets auto-downloaded and loaded. You can override this
        to point to a different folder but typically this should not be necessary.
        :param tag_to_bioes: NER by default, should not be changed
        :param in_memory: If True, keeps dataset in memory giving speedups in training.
        :param document_as_sequence: If True, all sentences of a document are read into a single Sentence object
        """
        if type(base_path) == str:
            base_path: Path = Path(base_path)

        # column format
        columns = {0: "text", 1: "ner"}

        # this dataset name
        dataset_name = self.__class__.__name__.lower()

        # default dataset folder is the cache root
        if not base_path:
            base_path = Path(flair.cache_root) / "datasets"
        data_folder = base_path / dataset_name

        # download data if necessary
        conll_02_path = "https://www.clips.uantwerpen.be/conll2002/ner/data/"
        cached_path(f"{conll_02_path}esp.testa", Path("datasets") / dataset_name)
        cached_path(f"{conll_02_path}esp.testb", Path("datasets") / dataset_name)
        cached_path(f"{conll_02_path}esp.train", Path("datasets") / dataset_name)

        super(CONLL_03_SPANISH, self).__init__(
            data_folder,
            columns,
            tag_to_bioes=tag_to_bioes,
            encoding="latin-1",
            in_memory=in_memory,
            **corpusargs,
        )


class CONLL_2000(ColumnCorpus):
    def __init__(
            self,
            base_path: Union[str, Path] = None,
            tag_to_bioes: str = "np",
            in_memory: bool = True,
            **corpusargs,
    ):
        """
        Initialize the CoNLL-2000 corpus for English chunking.
        The first time you call this constructor it will automatically download the dataset.
        :param base_path: Default is None, meaning that corpus gets auto-downloaded and loaded. You can override this
        to point to a different folder but typically this should not be necessary.
        :param tag_to_bioes: 'np' by default, should not be changed, but you can set 'pos' instead to predict POS tags
        :param in_memory: If True, keeps dataset in memory giving speedups in training.
        """
        if type(base_path) == str:
            base_path: Path = Path(base_path)

        # column format
        columns = {0: "text", 1: "pos", 2: "np"}

        # this dataset name
        dataset_name = self.__class__.__name__.lower()

        # default dataset folder is the cache root
        if not base_path:
            base_path = Path(flair.cache_root) / "datasets"
        data_folder = base_path / dataset_name

        # download data if necessary
        conll_2000_path = "https://www.clips.uantwerpen.be/conll2000/chunking/"
        data_file = Path(flair.cache_root) / "datasets" / dataset_name / "train.txt"
        if not data_file.is_file():
            cached_path(
                f"{conll_2000_path}train.txt.gz", Path("datasets") / dataset_name
            )
            cached_path(
                f"{conll_2000_path}test.txt.gz", Path("datasets") / dataset_name
            )
            import gzip, shutil

            with gzip.open(
                    Path(flair.cache_root) / "datasets" / dataset_name / "train.txt.gz",
                    "rb",
            ) as f_in:
                with open(
                        Path(flair.cache_root) / "datasets" / dataset_name / "train.txt",
                        "wb",
                ) as f_out:
                    shutil.copyfileobj(f_in, f_out)
            with gzip.open(
                    Path(flair.cache_root) / "datasets" / dataset_name / "test.txt.gz", "rb"
            ) as f_in:
                with open(
                        Path(flair.cache_root) / "datasets" / dataset_name / "test.txt",
                        "wb",
                ) as f_out:
                    shutil.copyfileobj(f_in, f_out)

        super(CONLL_2000, self).__init__(
            data_folder, columns, tag_to_bioes=tag_to_bioes, in_memory=in_memory, **corpusargs,
        )


class DANE(ColumnCorpus):
    def __init__(
            self,
            base_path: Union[str, Path] = None,
            tag_to_bioes: str = "ner",
            in_memory: bool = True,
            **corpusargs,
    ):
        if type(base_path) == str:
            base_path: Path = Path(base_path)

        # column format
        columns = {1: 'text', 3: 'pos', 9: 'ner'}

        # this dataset name
        dataset_name = self.__class__.__name__.lower()

        # default dataset folder is the cache root
        if not base_path:
            base_path = Path(flair.cache_root) / "datasets"
        data_folder = base_path / dataset_name

        # download data if necessary
        data_path = Path(flair.cache_root) / "datasets" / dataset_name
        train_data_file = data_path / "ddt.train.conllu"
        if not train_data_file.is_file():
            temp_file = cached_path(
                'https://danlp.alexandra.dk/304bd159d5de/datasets/ddt.zip',
                Path("datasets") / dataset_name
            )
            from zipfile import ZipFile

            with ZipFile(temp_file, 'r') as zip_file:
                zip_file.extractall(path=data_path)

            # Remove CoNLL-U meta information in the last column
            for part in ['train', 'dev', 'test']:
                lines = []
                data_file = "ddt.{}.conllu".format(part)
                with open(data_path / data_file, 'r') as file:
                    for line in file:
                        if line.startswith("#") or line == "\n":
                            lines.append(line)
                        lines.append(line.replace("name=", "").replace("|SpaceAfter=No", ""))

                with open(data_path / data_file, 'w') as file:
                    file.writelines(lines)

                print(data_path / data_file)

        super(DANE, self).__init__(
            data_folder, columns, tag_to_bioes=tag_to_bioes,
            in_memory=in_memory, comment_symbol="#",
            **corpusargs,
        )


class EUROPARL_NER_GERMAN(ColumnCorpus):
    def __init__(
            self,
            base_path: Union[str, Path] = None,
            tag_to_bioes: str = "ner",
            in_memory: bool = False,
            **corpusargs,
    ):
        """
        Initialize the EUROPARL_NER_GERMAN corpus. The first time you call this constructor it will automatically
        download the dataset.
        :param base_path: Default is None, meaning that corpus gets auto-downloaded and loaded. You can override this
        to point to a different folder but typically this should not be necessary.
        :param tag_to_bioes: 'ner' by default, should not be changed.
        :param in_memory: If True, keeps dataset in memory giving speedups in training. Not recommended due to heavy RAM usage.
        :param document_as_sequence: If True, all sentences of a document are read into a single Sentence object
        """

        if type(base_path) == str:
            base_path: Path = Path(base_path)

        # column format
        columns = {0: 'text', 1: 'lemma', 2: 'pos', 3: 'np', 4: 'ner'}

        # this dataset name
        dataset_name = self.__class__.__name__.lower()

        # default dataset folder is the cache root
        if not base_path:
            base_path = Path(flair.cache_root) / "datasets"
        data_folder = base_path / dataset_name

        # download data if necessary
        europarl_ner_german_path = "https://nlpado.de/~sebastian/software/ner/"
        cached_path(f"{europarl_ner_german_path}ep-96-04-15.conll", Path("datasets") / dataset_name)
        cached_path(f"{europarl_ner_german_path}ep-96-04-16.conll", Path("datasets") / dataset_name)

        add_IOB_tags(data_file=Path(data_folder / "ep-96-04-15.conll"), encoding="latin-1", ner_column=4)
        add_IOB_tags(data_file=Path(data_folder / "ep-96-04-16.conll"), encoding="latin-1", ner_column=4)

        super(EUROPARL_NER_GERMAN, self).__init__(
            data_folder,
            columns,
            tag_to_bioes=tag_to_bioes,
            encoding="latin-1",
            in_memory=in_memory,
            train_file='ep-96-04-16.conll',
            test_file='ep-96-04-15.conll',
            **corpusargs,
        )


class GERMEVAL_14(ColumnCorpus):
    def __init__(
            self,
            base_path: Union[str, Path] = None,
            tag_to_bioes: str = "ner",
            in_memory: bool = True,
            **corpusargs,
    ):
        """
        Initialize the GermEval NER corpus for German. This is only possible if you've manually downloaded it to your
        machine. Obtain the corpus from https://sites.google.com/site/germeval2014ner/data and put it into some folder.
        Then point the base_path parameter in the constructor to this folder
        :param base_path: Path to the GermEval corpus on your machine
        :param tag_to_bioes: 'ner' by default, should not be changed.
        :param in_memory:If True, keeps dataset in memory giving speedups in training.
        """
        if type(base_path) == str:
            base_path: Path = Path(base_path)

        # column format
        columns = {1: "text", 2: "ner"}

        # this dataset name
        dataset_name = self.__class__.__name__.lower()

        # default dataset folder is the cache root
        if not base_path:
            base_path = Path(flair.cache_root) / "datasets"
        data_folder = base_path / dataset_name

        # check if data there
        if not data_folder.exists():
            log.warning("-" * 100)
            log.warning(f'WARNING: GermEval-14 dataset not found at "{data_folder}".')
            log.warning(
                'Instructions for obtaining the data can be found here: https://sites.google.com/site/germeval2014ner/data"'
            )
            log.warning("-" * 100)
        super(GERMEVAL_14, self).__init__(
            data_folder,
            columns,
            tag_to_bioes=tag_to_bioes,
            comment_symbol="#",
            in_memory=in_memory,
            **corpusargs,
        )


class INSPEC(ColumnCorpus):
    def __init__(
            self,
            base_path: Union[str, Path] = None,
            tag_to_bioes: str = "keyword",
            in_memory: bool = True,
            **corpusargs,
    ):

        if type(base_path) == str:
            base_path: Path = Path(base_path)

        # column format
        columns = {0: "text", 1: "keyword"}

        # this dataset name
        dataset_name = self.__class__.__name__.lower()

        # default dataset folder is the cache root
        if not base_path:
            base_path = Path(flair.cache_root) / "datasets"
        data_folder = base_path / dataset_name

        inspec_path = "https://raw.githubusercontent.com/midas-research/keyphrase-extraction-as-sequence-labeling-data/master/Inspec"
        cached_path(f"{inspec_path}/train.txt", Path("datasets") / dataset_name)
        cached_path(f"{inspec_path}/test.txt", Path("datasets") / dataset_name)
        if not "dev.txt" in os.listdir(data_folder):
            cached_path(f"{inspec_path}/valid.txt", Path("datasets") / dataset_name)
            # rename according to train - test - dev - convention
            os.rename(data_folder / "valid.txt", data_folder / "dev.txt")

        super(INSPEC, self).__init__(
            data_folder, columns, tag_to_bioes=tag_to_bioes, in_memory=in_memory, **corpusargs,
        )


class LER_GERMAN(ColumnCorpus):
    def __init__(
            self,
            base_path: Union[str, Path] = None,
            tag_to_bioes: str = "ner",
            in_memory: bool = False,
            **corpusargs,
    ):
        """
        Initialize the LER_GERMAN (Legal Entity Recognition) corpus. The first time you call this constructor it will automatically
        download the dataset.
        :param base_path: Default is None, meaning that corpus gets auto-downloaded and loaded. You can override this
        to point to a different folder but typically this should not be necessary.
        :param in_memory: If True, keeps dataset in memory giving speedups in training. Not recommended due to heavy RAM usage.
        :param document_as_sequence: If True, all sentences of a document are read into a single Sentence object
        """

        if type(base_path) == str:
            base_path: Path = Path(base_path)

        # column format
        columns = {0: "text", 1: "ner"}

        # this dataset name
        dataset_name = self.__class__.__name__.lower()

        # default dataset folder is the cache root
        if not base_path:
            base_path = Path(flair.cache_root) / "datasets"
        data_folder = base_path / dataset_name

        # download data if necessary
        ler_path = "https://raw.githubusercontent.com/elenanereiss/Legal-Entity-Recognition/master/data/"
        cached_path(f"{ler_path}ler.conll", Path("datasets") / dataset_name)

        super(LER_GERMAN, self).__init__(
            data_folder,
            columns,
            tag_to_bioes=tag_to_bioes,
            in_memory=in_memory,
            train_file='ler.conll',
            **corpusargs,
        )


class LUO_NER(ColumnCorpus):
    def __init__(
            self,
            base_path: Union[str, Path] = None,
            tag_to_bioes: str = "ner",
            in_memory: bool = True,
            **corpusargs,
    ):
        """
        Initialize the NER Luo language corpus available on https://github.com/masakhane-io/masakhane-ner/tree/main/data/luo.
        The first time you call this constructor it will automatically download the dataset.
        :param base_path: Default is None, meaning that corpus gets auto-downloaded and loaded. You can override this
        to point to a different folder but typically this should not be necessary.
        :param tag_to_bioes: NER by default, need not be changed, but you could also select 'pos' to predict
        POS tags instead
        :param in_memory: If True, keeps dataset in memory giving speedups in training.
        :param document_as_sequence: If True, all sentences of a document are read into a single Sentence object
        """
        if type(base_path) == str:
            base_path: Path = Path(base_path)

        # column format
        columns = {0: "text", 1: "ner"}

        # this dataset name
        dataset_name = self.__class__.__name__.lower()

        # default dataset folder is the cache root
        if not base_path:
            base_path = Path(flair.cache_root) / "datasets"
        data_folder = base_path / dataset_name

        # download data if necessary
        ner_luo_path = "https://raw.githubusercontent.com/masakhane-io/masakhane-ner/main/data/luo/"
        cached_path(f"{ner_luo_path}dev.txt", Path("datasets") / dataset_name)
        cached_path(f"{ner_luo_path}test.txt", Path("datasets") / dataset_name)
        cached_path(f"{ner_luo_path}train.txt", Path("datasets") / dataset_name)

        super(LUO_NER, self).__init__(
            data_folder,
            columns,
            tag_to_bioes=tag_to_bioes,
            encoding="latin-1",
            in_memory=in_memory,
            **corpusargs,
        )

class MIT_MOVIE_NER_SIMPLE(ColumnCorpus):
    def __init__(
            self,
            base_path: Union[str, Path] = None,
            tag_to_bioes: str = "ner",
            in_memory: bool = True,
            **corpusargs,
    ):
        """
        Initialize the eng corpus of the MIT Movie Corpus (it has simpler queries compared to the trivia10k13 corpus)
        in BIO format. The first time you call this constructor it will automatically download the dataset.
        :param base_path: Default is None, meaning that corpus gets auto-downloaded and loaded. You can override this
        to point to a different folder but typically this should not be necessary.
        :param tag_to_bioes: NER by default, need not be changed, but you could also select 'pos' to predict
        POS tags instead
        :param in_memory: If True, keeps dataset in memory giving speedups in training.
        """
        # column format
        columns = {0: "ner", 1: "text"}

        # dataset name
        dataset_name = self.__class__.__name__.lower()

        # data folder: default dataset folder is the cache root
        if type(base_path) == str:
            base_path: Path = Path(base_path)
        if not base_path:
            base_path: Path = Path(flair.cache_root) / "datasets"
        data_folder = base_path / dataset_name

        # download data if necessary
        mit_movie_path = "https://groups.csail.mit.edu/sls/downloads/movie/"
        train_file = "engtrain.bio"
        test_file = "engtest.bio"
        cached_path(f"{mit_movie_path}{train_file}", Path("datasets") / dataset_name)
        cached_path(f"{mit_movie_path}{test_file}", Path("datasets") / dataset_name)

        super(MIT_MOVIE_NER_SIMPLE, self).__init__(
            data_folder,
            columns,
            train_file=train_file,
            test_file=test_file,
            tag_to_bioes=tag_to_bioes,
            in_memory=in_memory,
            **corpusargs,
        )


class MIT_MOVIE_NER_COMPLEX(ColumnCorpus):
    def __init__(
            self,
            base_path: Union[str, Path] = None,
            tag_to_bioes: str = "ner",
            in_memory: bool = True,
            **corpusargs,
    ):
        """
        Initialize the trivia10k13 corpus of the MIT Movie Corpus (it has more complex queries compared to the eng corpus)
        in BIO format. The first time you call this constructor it will automatically download the dataset.
        :param base_path: Default is None, meaning that corpus gets auto-downloaded and loaded. You can override this
        to point to a different folder but typically this should not be necessary.
        :param tag_to_bioes: NER by default, need not be changed, but you could also select 'pos' to predict
        POS tags instead
        :param in_memory: If True, keeps dataset in memory giving speedups in training.
        """
        # column format
        columns = {0: "ner", 1: "text"}

        # dataset name
        dataset_name = self.__class__.__name__.lower()

        # data folder: default dataset folder is the cache root
        if type(base_path) == str:
            base_path: Path = Path(base_path)
        if not base_path:
            base_path: Path = Path(flair.cache_root) / "datasets"
        data_folder = base_path / dataset_name

        # download data if necessary
        mit_movie_path = "https://groups.csail.mit.edu/sls/downloads/movie/"
        train_file = "trivia10k13train.bio"
        test_file = "trivia10k13test.bio"
        cached_path(f"{mit_movie_path}{train_file}", Path("datasets") / dataset_name)
        cached_path(f"{mit_movie_path}{test_file}", Path("datasets") / dataset_name)

        super(MIT_MOVIE_NER_COMPLEX, self).__init__(
            data_folder,
            columns,
            train_file=train_file,
            test_file=test_file,
            tag_to_bioes=tag_to_bioes,
            in_memory=in_memory,
            **corpusargs,
        )


class MIT_RESTAURANT_NER(ColumnCorpus):
    def __init__(
            self,
            base_path: Union[str, Path] = None,
            tag_to_bioes: str = "ner",
            in_memory: bool = True,
            **corpusargs,
    ):
        """
        Initialize the experimental MIT Restaurant corpus available on https://groups.csail.mit.edu/sls/downloads/restaurant/.
        The first time you call this constructor it will automatically download the dataset.
        :param base_path: Default is None, meaning that corpus gets auto-downloaded and loaded. You can override this
        to point to a different folder but typically this should not be necessary.
        :param tag_to_bioes: NER by default, need not be changed, but you could also select 'pos' to predict
        POS tags instead
        :param in_memory: If True, keeps dataset in memory giving speedups in training.
        :param document_as_sequence: If True, all sentences of a document are read into a single Sentence object
        """
        if type(base_path) == str:
            base_path: Path = Path(base_path)

        # column format
        columns = {0: "text", 1: "ner"}

        # this dataset name
        dataset_name = self.__class__.__name__.lower()

        # default dataset folder is the cache root
        if not base_path:
            base_path = Path(flair.cache_root) / "datasets"
        data_folder = base_path / dataset_name

        # download data if necessary
        mit_restaurants_path = "https://megantosh.s3.eu-central-1.amazonaws.com/MITRestoCorpus/"
        cached_path(f"{mit_restaurants_path}test.txt", Path("datasets") / dataset_name)
        cached_path(f"{mit_restaurants_path}train.txt", Path("datasets") / dataset_name)

        super(MIT_RESTAURANT_NER, self).__init__(
            data_folder,
            columns,
            tag_to_bioes=tag_to_bioes,
            encoding="latin-1",
            in_memory=in_memory,
            **corpusargs,
        )

<<<<<<< HEAD
class NER_YORUBA(ColumnCorpus):
    def __init__(
            self,
            base_path: Union[str, Path] = None,
            tag_to_bioes: str = "ner",
            in_memory: bool = True,
            **corpusargs,
    ):
        """
        Initialize the Yoruba corpus for NER available on:
        https://github.com/masakhane-io/masakhane-ner/tree/main/data/yor
        The first time you call this constructor it will automatically download the dataset.
        :param base_path: Default is None, meaning that corpus gets auto-downloaded and loaded. You can override this
        to point to a different folder but typically this should not be necessary.
        :param tag_to_bioes: NER by default, need not be changed, but you could also select 'pos' to predict
        POS tags instead
        :param in_memory: If True, keeps dataset in memory giving speedups in training.
        :param document_as_sequence: If True, all sentences of a document are read into a single Sentence object
        """
        if type(base_path) == str:
            base_path: Path = Path(base_path)

        # column format
        columns = {0: "text", 1: "ner"}

        # this dataset name
        dataset_name = self.__class__.__name__.lower()

        # default dataset folder is the cache root
        if not base_path:
            base_path = Path(flair.cache_root) / "datasets"
        data_folder = base_path / dataset_name

        # download data if necessary
        model_path = "https://raw.githubusercontent.com/masakhane-io/masakhane-ner/main/data/yor/"

        cached_path(f"{model_path}test.txt", Path("datasets") / dataset_name)
        cached_path(f"{model_path}train.txt", Path("datasets") / dataset_name)
        cached_path(f"{model_path}dev.txt", Path("datasets") / dataset_name)

        super(NER_YORUBA, self).__init__(
            data_folder,
            columns,
            tag_to_bioes=tag_to_bioes,
            in_memory=in_memory,
            **corpusargs,
        )


=======
        
>>>>>>> a3dfa55f
class KINYARWANDA_NER(ColumnCorpus):
    def __init__(
            self,
            base_path: Union[str, Path] = None,
            tag_to_bioes: str = "ner",
            in_memory: bool = True,
            **corpusargs,
    ):
        if type(base_path) == str:
            base_path: Path = Path(base_path)

        # column format
        columns = {0: "text", 1: "ner"}

        # this dataset name
        dataset_name = self.__class__.__name__.lower()

        # default dataset folder is the cache root
        if not base_path:
            base_path = Path(flair.cache_root) / "datasets"
        data_folder = base_path / dataset_name

        # download data if necessary
        ner_kinyarwanda_path = "https://raw.githubusercontent.com/masakhane-io/masakhane-ner/main/data/kin/"
        cached_path(f"{ner_kinyarwanda_path}test.txt", Path("datasets") / dataset_name)
        cached_path(f"{ner_kinyarwanda_path}train.txt", Path("datasets") / dataset_name)
        cached_path(f"{ner_kinyarwanda_path}dev.txt", Path("datasets") / dataset_name)


        super(KINYARWANDA_NER, self).__init__(
            data_folder,
            columns,
            tag_to_bioes=tag_to_bioes,
            in_memory=in_memory,
            **corpusargs,
        )
        

class NAIJA_PIDGIN_NER(ColumnCorpus):
    def __init__(
            self,
            base_path: Union[str, Path] = None,
            tag_to_bioes: str = "ner",
            in_memory: bool = True,
            **corpusargs,
    ):
        """
        Initialize the Naija Pidgin corpus for NER available on:
        https://github.com/masakhane-io/masakhane-ner/tree/main/data/pcm
        The first time you call this constructor it will automatically download the dataset.
        :param base_path: Default is None, meaning that corpus gets auto-downloaded and loaded. You can override this
        to point to a different folder but typically this should not be necessary.
        :param tag_to_bioes: NER by default, need not be changed, but you could also select 'pos' to predict
        POS tags instead
        :param in_memory: If True, keeps dataset in memory giving speedups in training.
        :param document_as_sequence: If True, all sentences of a document are read into a single Sentence object
        """
        if type(base_path) == str:
            base_path: Path = Path(base_path)

        # column format
        columns = {0: "text", 1: "ner"}

        # this dataset name
        dataset_name = self.__class__.__name__.lower()

        # default dataset folder is the cache root
        if not base_path:
            base_path = Path(flair.cache_root) / "datasets"
        data_folder = base_path / dataset_name
        
        corpus_path = "https://raw.githubusercontent.com/masakhane-io/masakhane-ner/main/data/pcm/"

        cached_path(f"{corpus_path}test.txt", Path("datasets") / dataset_name)
        cached_path(f"{corpus_path}train.txt", Path("datasets") / dataset_name)
        cached_path(f"{corpus_path}dev.txt", Path("datasets") / dataset_name)

        super(NAIJA_PIDGIN_NER, self).__init__(
            data_folder,
            columns,
            tag_to_bioes=tag_to_bioes,
            in_memory=in_memory,
            **corpusargs,
        )


class NER_BASQUE(ColumnCorpus):
    def __init__(
            self,
            base_path: Union[str, Path] = None,
            tag_to_bioes: str = "ner",
            in_memory: bool = True,
            **corpusargs,
    ):
        if type(base_path) == str:
            base_path: Path = Path(base_path)

        # column format
        columns = {0: "text", 1: "ner"}

        # this dataset name
        dataset_name = self.__class__.__name__.lower()

        # default dataset folder is the cache root
        if not base_path:
            base_path = Path(flair.cache_root) / "datasets"
        data_folder = base_path / dataset_name

        # download data if necessary
        ner_basque_path = "http://ixa2.si.ehu.eus/eiec/"
        data_path = Path(flair.cache_root) / "datasets" / dataset_name
        data_file = data_path / "named_ent_eu.train"
        if not data_file.is_file():
            cached_path(
                f"{ner_basque_path}/eiec_v1.0.tgz", Path("datasets") / dataset_name
            )
            import tarfile, shutil

            with tarfile.open(
                    Path(flair.cache_root) / "datasets" / dataset_name / "eiec_v1.0.tgz",
                    "r:gz",
            ) as f_in:
                corpus_files = (
                    "eiec_v1.0/named_ent_eu.train",
                    "eiec_v1.0/named_ent_eu.test",
                )
                for corpus_file in corpus_files:
                    f_in.extract(corpus_file, data_path)
                    shutil.move(f"{data_path}/{corpus_file}", data_path)

        super(NER_BASQUE, self).__init__(
            data_folder, columns, tag_to_bioes=tag_to_bioes, in_memory=in_memory, **corpusargs,
        )


class NER_FINNISH(ColumnCorpus):
    def __init__(
            self,
            base_path: Union[str, Path] = None,
            tag_to_bioes: str = "ner",
            in_memory: bool = True,
            **corpusargs,
    ):
        if type(base_path) == str:
            base_path: Path = Path(base_path)

        # column format
        columns = {0: "text", 1: "ner"}

        # this dataset name
        dataset_name = self.__class__.__name__.lower()

        # default dataset folder is the cache root
        if not base_path:
            base_path = Path(flair.cache_root) / "datasets"
        data_folder = base_path / dataset_name

        # download data if necessary
        ner_finnish_path = "https://raw.githubusercontent.com/mpsilfve/finer-data/master/data/digitoday."
        cached_path(f"{ner_finnish_path}2014.train.csv", Path("datasets") / dataset_name)
        cached_path(f"{ner_finnish_path}2014.dev.csv", Path("datasets") / dataset_name)
        cached_path(f"{ner_finnish_path}2015.test.csv", Path("datasets") / dataset_name)

        _remove_lines_without_annotations(data_file=Path(data_folder / "digitoday.2015.test.csv"))

        super(NER_FINNISH, self).__init__(
            data_folder, columns, tag_to_bioes=tag_to_bioes, in_memory=in_memory, skip_first_line=True, **corpusargs,
        )


def _remove_lines_without_annotations(data_file: Union[str, Path] = None):
    with open(data_file, 'r') as f:
        lines = f.readlines()
    with open(data_file, 'w') as f:
        for line in lines:
            if len(line.split()) != 1:
                f.write(line)


class NER_SWEDISH(ColumnCorpus):
    def __init__(
            self,
            base_path: Union[str, Path] = None,
            tag_to_bioes: str = "ner",
            in_memory: bool = True,
            **corpusargs,
    ):
        """
        Initialize the NER_SWEDISH corpus for Swedish. The first time you call this constructor it will automatically
        download the dataset.
        :param base_path: Default is None, meaning that corpus gets auto-downloaded and loaded. You can override this
        to point to a different folder but typically this should not be necessary.
        :param in_memory: If True, keeps dataset in memory giving speedups in training.
        :param document_as_sequence: If True, all sentences of a document are read into a single Sentence object
        """

        if type(base_path) == str:
            base_path: Path = Path(base_path)

        # column format
        columns = {0: "text", 1: "ner"}

        # this dataset name
        dataset_name = self.__class__.__name__.lower()

        # default dataset folder is the cache root
        if not base_path:
            base_path = Path(flair.cache_root) / "datasets"
        data_folder = base_path / dataset_name

        # download data if necessary
        ner_spraakbanken_path = "https://raw.githubusercontent.com/klintan/swedish-ner-corpus/master/"
        cached_path(f"{ner_spraakbanken_path}test_corpus.txt", Path("datasets") / dataset_name)
        cached_path(f"{ner_spraakbanken_path}train_corpus.txt", Path("datasets") / dataset_name)

        # data is not in IOB2 format. Thus we transform it to IOB2
        add_IOB2_tags(data_file=Path(data_folder / "test_corpus.txt"))
        add_IOB2_tags(data_file=Path(data_folder / "train_corpus.txt"))

        super(NER_SWEDISH, self).__init__(
            data_folder,
            columns,
            tag_to_bioes=tag_to_bioes,
            in_memory=in_memory,
            **corpusargs,
        )


class SEC_FILLINGS(ColumnCorpus):
    def __init__(
            self,
            base_path: Union[str, Path] = None,
            tag_to_bioes: str = "ner",
            in_memory: bool = True,
            **corpusargs,
    ):

        if type(base_path) == str:
            base_path: Path = Path(base_path)

        # column format
        columns = {0: "text", 1: "pos", 3: "ner"}

        # this dataset name
        dataset_name = self.__class__.__name__.lower()

        # default dataset folder is the cache root
        if not base_path:
            base_path = Path(flair.cache_root) / "datasets"
        data_folder = base_path / dataset_name

        # download data if necessary
        SEC_FILLINGS_Path = "https://raw.githubusercontent.com/juand-r/entity-recognition-datasets/master/data/SEC-filings/CONLL-format/data/"
        cached_path(f"{SEC_FILLINGS_Path}test/FIN3.txt", Path("datasets") / dataset_name)
        cached_path(f"{SEC_FILLINGS_Path}train/FIN5.txt", Path("datasets") / dataset_name)

        super(SEC_FILLINGS, self).__init__(
            data_folder,
            columns,
            tag_to_bioes=tag_to_bioes,
            encoding="utf-8",
            in_memory=in_memory,
            train_file='FIN5.txt',
            test_file="FIN3.txt",
            skip_first_line=True,
            **corpusargs,
        )


class SEMEVAL2017(ColumnCorpus):
    def __init__(
            self,
            base_path: Union[str, Path] = None,
            tag_to_bioes: str = "keyword",
            in_memory: bool = True,
            **corpusargs,
    ):

        if type(base_path) == str:
            base_path: Path = Path(base_path)

        # column format
        columns = {0: "text", 1: "keyword"}

        # this dataset name
        dataset_name = self.__class__.__name__.lower()

        # default dataset folder is the cache root
        if not base_path:
            base_path = Path(flair.cache_root) / "datasets"
        data_folder = base_path / dataset_name

        semeval2017_path = "https://raw.githubusercontent.com/midas-research/keyphrase-extraction-as-sequence-labeling-data/master/SemEval-2017"
        cached_path(f"{semeval2017_path}/train.txt", Path("datasets") / dataset_name)
        cached_path(f"{semeval2017_path}/test.txt", Path("datasets") / dataset_name)
        cached_path(f"{semeval2017_path}/dev.txt", Path("datasets") / dataset_name)

        super(SEMEVAL2017, self).__init__(
            data_folder, columns, tag_to_bioes=tag_to_bioes, in_memory=in_memory, **corpusargs,
        )


class SEMEVAL2010(ColumnCorpus):
    def __init__(
            self,
            base_path: Union[str, Path] = None,
            tag_to_bioes: str = "keyword",
            in_memory: bool = True,
            **corpusargs,
    ):

        if type(base_path) == str:
            base_path: Path = Path(base_path)

        # column format
        columns = {0: "text", 1: "keyword"}

        # this dataset name
        dataset_name = self.__class__.__name__.lower()

        # default dataset folder is the cache root
        if not base_path:
            base_path = Path(flair.cache_root) / "datasets"
        data_folder = base_path / dataset_name

        semeval2010_path = "https://raw.githubusercontent.com/midas-research/keyphrase-extraction-as-sequence-labeling-data/master/processed_semeval-2010"
        cached_path(f"{semeval2010_path}/train.txt", Path("datasets") / dataset_name)
        cached_path(f"{semeval2010_path}/test.txt", Path("datasets") / dataset_name)

        super(SEMEVAL2010, self).__init__(
            data_folder, columns, tag_to_bioes=tag_to_bioes, in_memory=in_memory, **corpusargs,
        )


class TURKU_NER(ColumnCorpus):
    def __init__(
            self,
            base_path: Union[str, Path] = None,
            tag_to_bioes: str = "ner",
            in_memory: bool = True,
            **corpusargs,
    ):
        """
        Initialize the Finnish TurkuNER corpus. The first time you call this constructor it will automatically
        download the dataset.
        :param base_path: Default is None, meaning that corpus gets auto-downloaded and loaded. You can override this
        to point to a different folder but typically this should not be necessary.
        :param tag_to_bioes: NER by default, need not be changed, but you could also select 'pos' to predict
        POS tags instead
        :param in_memory: If True, keeps dataset in memory giving speedups in training.
        :param document_as_sequence: If True, all sentences of a document are read into a single Sentence object
        """
        if type(base_path) == str:
            base_path: Path = Path(base_path)

        # column format
        columns = {0: "text", 1: "ner"}

        # this dataset name
        dataset_name = self.__class__.__name__.lower()

        # default dataset folder is the cache root
        if not base_path:
            base_path = Path(flair.cache_root) / "datasets"
        data_folder = base_path / dataset_name

        # download data if necessary
        conll_path = "https://raw.githubusercontent.com/TurkuNLP/turku-ner-corpus/master/data/conll"
        dev_file = "dev.tsv"
        test_file = "test.tsv"
        train_file = "train.tsv"
        cached_path(f"{conll_path}/{dev_file}", Path("datasets") / dataset_name)
        cached_path(f"{conll_path}/{test_file}", Path("datasets") / dataset_name)
        cached_path(f"{conll_path}/{train_file}", Path("datasets") / dataset_name)

        super(TURKU_NER, self).__init__(
            data_folder,
            columns,
            dev_file=dev_file,
            test_file=test_file,
            train_file=train_file,
            column_delimiter="\t",
            tag_to_bioes=tag_to_bioes,
            encoding="latin-1",
            in_memory=in_memory,
            document_separator_token="-DOCSTART-",
            **corpusargs,
        )


class TWITTER_NER(ColumnCorpus):
    def __init__(
            self,
            base_path: Union[str, Path] = None,
            tag_to_bioes: str = "ner",
            in_memory: bool = True,
            **corpusargs,
    ):
        """
        Initialize a dataset called twitter_ner which can be found on the following page:
        https://raw.githubusercontent.com/aritter/twitter_nlp/master/data/annotated/ner.txt.

        The first time you call this constructor it will automatically
        download the dataset.
        :param base_path: Default is None, meaning that corpus gets auto-downloaded and loaded. You can override this
        to point to a different folder but typically this should not be necessary.
        :param tag_to_bioes: NER by default, need not be changed
        :param in_memory: If True, keeps dataset in memory giving speedups in training.
        :param document_as_sequence: If True, all sentences of a document are read into a single Sentence object
        """
        if type(base_path) == str:
            base_path: Path = Path(base_path)

        # column format
        columns = {0: 'text', 1: 'ner'}

        # this dataset name
        dataset_name = self.__class__.__name__.lower()

        # default dataset folder is the cache root
        if not base_path:
            base_path = Path(flair.cache_root) / "datasets"
        data_folder = base_path / dataset_name

        # download data if necessary
        twitter_ner_path = "https://raw.githubusercontent.com/aritter/twitter_nlp/master/data/annotated/"
        cached_path(f"{twitter_ner_path}ner.txt", Path("datasets") / dataset_name)

        super(TWITTER_NER, self).__init__(
            data_folder,
            columns,
            tag_to_bioes=tag_to_bioes,
            encoding="latin-1",
            train_file="ner.txt",
            in_memory=in_memory,
            **corpusargs,
        )


def from_ufsac_to_conll(xml_file: Union[str, Path], conll_file: Union[str, Path], encoding: str = "utf8",
                        cut_multisense: bool = True):
    """
    Function that converts the UFSAC format into the needed CoNLL format in a new file. The IOB2 format will be used if
    chunks reside within the data.
    Parameters
    ----------
    xml_file : Union[str, Path]
        Path to the xml file.
    conll_file : Union[str, Path]
        Path for the new conll file.
    encoding : str, optional
        Encoding used in open function. The default is "utf8".
    cut_multisense : bool, optional
        Boolean that determines whether or not the wn30_key tag should be cut if it contains multiple possible senses.
        If True only the first listed sense will be used. Otherwise the whole list of senses will be detected
        as one new sense. The default is True.

    """

    def add_tag(string: str):
        """
        Function that extracts a tag from a string and writes it correctly in the new file.
        Parameters
        ----------
        string : str
            String that contains a tag to extract.
        """

        tag_start = string.find('"') + 1

        if string.count('%') > 1 and cut_multisense is True:  # check for multisense

            tag_end = string.find(';', tag_start)

        else:

            tag_end = string.find('"', tag_start)

        tag = string[tag_start:tag_end]
        temp.append(tag)
        f.write(' B-' + tag)

    with open(file=xml_file, mode='r', encoding=encoding) as f:  # get file lines

        lines = f.readlines()

    with open(file=conll_file, mode='w', encoding=encoding) as f:  # alter file to CoNLL format

        for line in lines:

            line_list = line.split()

            if len(line_list) > 3:  # sentence parts have at least 4 tokens

                # tokens to ignore (edit here for variation)
                blacklist = ['<word', 'wn1', 'wn2', 'id=']

                # counter to keep track how many tags have been found in line
                ctr = 0

                # variable to count of how many words a chunk consists
                words = 1

                # indicates if surface form is chunk or not
                is_chunk = False

                # array to save tags temporarily for handling chunks
                temp = []

                for token in line_list:

                    if any(substring in token for substring in blacklist):
                        continue

                    if 'surface_form=' in token:

                        # cut token to get chunk
                        chunk_start = token.find('"') + 1
                        chunk_end = token.find('"', chunk_start)
                        chunk = token[chunk_start:chunk_end]

                        for character in chunk:

                            if '_' in character:
                                words += 1

                        if words > 1:  # gather single words of chunk

                            is_chunk = True

                            # save single words of chunk
                            chunk_parts = []

                            # handle first word of chunk
                            word_start = 0
                            word_end = chunk.find('_', word_start)
                            f.write(chunk[word_start:word_end])
                            word_start = word_end + 1

                            for _ in range(words - 1):

                                word_end = chunk.find('_', word_start)

                                if word_end == -1:

                                    chunk_parts.append(chunk[word_start:])

                                else:

                                    chunk_parts.append(chunk[word_start:word_end])

                                word_start = word_end + 1

                        else:

                            f.write(chunk)

                        ctr += 1
                        continue

                    elif 'pos=' in token:

                        if ctr != 2:
                            temp.append(' O')
                            f.write(' O')

                        add_tag(token)
                        ctr = 3
                        continue

                    elif '"' in token:

                        add_tag(token)
                        ctr += 1
                        continue

                    else:

                        # edit here for variation
                        for _ in range(4 - ctr):
                            temp.append(' O')
                            f.write(' O')

                        f.write('\n')

                if is_chunk:  # handle chunks

                    for word in chunk_parts:

                        f.write(word)

                        for elem in temp:

                            if ' O' in elem:

                                f.write(elem)

                            else:

                                f.write(' I-' + elem)

                        f.write('\n')

            elif line_list[0] == '</sentence>':  # handle end of sentence

                f.write('\n')


def determine_conll_file(file: str, data_folder: str, cut_multisense: bool = True):
    """
    Function that returns the given file in the CoNLL format.
    ----------
    string : str
        String that contains the name of the file.
    data_folder : str
        String that contains the name of the folder in which the CoNLL file should reside.
    cut_multisense : bool, optional
        Boolean that determines whether or not the wn30_key tag should be cut if it contains multiple possible senses.
        If True only the first listed sense will be used. Otherwise the whole list of senses will be detected
        as one new sense. The default is True.
    """

    # check if converted file exists

    if file is not None and not '.conll' in file:

        if cut_multisense is True:

            conll_file = file[:-4] + '_cut.conll'

        else:

            conll_file = file[:-3] + 'conll'

        path_to_conll_file = data_folder / conll_file

        if not path_to_conll_file.exists():
            # convert the file to CoNLL

            from_ufsac_to_conll(xml_file=Path(data_folder / file),
                                conll_file=Path(data_folder / conll_file),
                                encoding="latin-1",
                                cut_multisense=cut_multisense)

        return conll_file

    else:

        return file


class WSD_UFSAC(ColumnCorpus):
    def __init__(
            self,
            base_path: Union[str, Path] = None,
            in_memory: bool = True,
            train_file: str = None,
            dev_file: str = None,
            test_file: str = None,
            cut_multisense: bool = True,
            **corpusargs,
    ):
        """
        Initialize a custom corpus with any two WSD datasets in the UFSAC format. This is only possible if you've
        manually downloaded the WSD datasets in UFSAC format to your machine.
        Obtain the most recent datasets from https://drive.google.com/file/d/1Oigo3kzRosz2VjyA44vpJZ58tDFyLRMO and copy
        up to three of the datasets in a folder called 'wsd_ufsac'.Then set the base_path parameter in the constructor
        to the path to the parent directory where the 'wsd_ufsac' folder resides and respectively set the train_file,
        dev_file and test_file parameter in the constructor according to the file names.
        :param base_path: Path to the custom WSD corpus ('wsd_ufsac' folder) on your machine
        :param in_memory: If True, keeps dataset in memory giving speedups in training.
        :param document_as_sequence: If True, all sentences of a document are read into a single Sentence object
        :param train_file: Name of the training dataset (e.g. 'semcor.xml')
        :param dev_file: Name of the development dataset
        :param test_file: Name of the testing dataset
        :param cut_multisense: Boolean that determines whether or not the wn30_key tag should be cut if it contains
                               multiple possible senses. If True only the first listed sense will be used and the
                               suffix '_cut' will be added to the name of the CoNLL file. Otherwise the whole list of
                               senses will be detected as one new sense. The default is True.
        """
        if type(base_path) == str:
            base_path: Path = Path(base_path)

        # column format
        #
        # since only the WordNet 3.0 version for senses is consistently available for all provided datasets we will
        # only consider this version
        #
        # also we ignore the id annotation used in datasets that were originally created for evaluation tasks
        #
        # if the other annotations should be needed simply add the columns in correct order according
        # to the chosen datasets here and respectively change the values of the blacklist array and
        # the range value of the else case in the token for loop in the from_ufsac_to_conll function

        columns = {0: "text", 1: "lemma", 2: "pos", 3: "wn30_key"}

        # this dataset name
        dataset_name = self.__class__.__name__.lower()

        # default dataset folder is the cache root
        if not base_path:
            base_path = Path(flair.cache_root) / "datasets"
        data_folder = base_path / dataset_name

        # check if data there
        if not data_folder.exists():
            log.warning("-" * 100)
            log.warning(f'WARNING: UFSAC corpus not found at "{data_folder}".')
            log.warning(
                'Necessary data can be found here: "https://drive.google.com/file/d/1Oigo3kzRosz2VjyA44vpJZ58tDFyLRMO"'
            )
            log.warning("-" * 100)

        # determine correct CoNLL files

        train_file = determine_conll_file(file=train_file, data_folder=data_folder, cut_multisense=cut_multisense)
        dev_file = determine_conll_file(file=dev_file, data_folder=data_folder, cut_multisense=cut_multisense)
        test_file = determine_conll_file(file=test_file, data_folder=data_folder, cut_multisense=cut_multisense)

        super(WSD_UFSAC, self).__init__(
            data_folder,
            columns,
            tag_to_bioes=None,
            encoding="latin-1",
            in_memory=in_memory,
            train_file=train_file,
            dev_file=dev_file,
            test_file=test_file,
            **corpusargs,
        )


def _download_wikiner(language_code: str, dataset_name: str):
    # download data if necessary
    wikiner_path = (
        "https://raw.githubusercontent.com/dice-group/FOX/master/input/Wikiner/"
    )
    lc = language_code

    data_file = (
            Path(flair.cache_root)
            / "datasets"
            / dataset_name
            / f"aij-wikiner-{lc}-wp3.train"
    )
    if not data_file.is_file():
        cached_path(
            f"{wikiner_path}aij-wikiner-{lc}-wp3.bz2", Path("datasets") / dataset_name
        )


class UP_CHINESE(ColumnCorpus):
    def __init__(
            self,
            base_path: Union[str, Path] = None,
            in_memory: bool = True,
            document_as_sequence: bool = False,
            **corpusargs,
    ):
        """
        Initialize the Chinese dataset from the Universal Propositions Bank, comming from that webpage:
        https://github.com/System-T/UniversalPropositions/tree/master/UP_Chinese

        :param base_path: Default is None, meaning that corpus gets auto-downloaded and loaded. You can override this
        to point to a different folder but typically this should not be necessary.
        :param in_memory: If True, keeps dataset in memory giving speedups in training.
        :param document_as_sequence: If True, all sentences of a document are read into a single Sentence object
        """
        if type(base_path) == str:
            base_path: Path = Path(base_path)

        # column format
        columns = {1: "text", 9: "frame"}

        # this dataset name
        dataset_name = self.__class__.__name__.lower()

        # default dataset folder is the cache root
        if not base_path:
            base_path = Path(flair.cache_root) / "datasets"
        data_folder = base_path / dataset_name

        # download data if necessary
        up_zh_path = "https://raw.githubusercontent.com/System-T/UniversalPropositions/master/UP_Chinese/"
        cached_path(f"{up_zh_path}zh-up-train.conllu", Path("datasets") / dataset_name)
        cached_path(f"{up_zh_path}zh-up-dev.conllu", Path("datasets") / dataset_name)
        cached_path(f"{up_zh_path}zh-up-test.conllu", Path("datasets") / dataset_name)

        super(UP_CHINESE, self).__init__(
            data_folder,
            columns,
            encoding="utf-8",
            train_file="zh-up-train.conllu",
            test_file="zh-up-test.conllu",
            dev_file="zh-up-dev.conllu",
            in_memory=in_memory,
            document_separator_token=None if not document_as_sequence else "-DOCSTART-",
            comment_symbol="#",
            **corpusargs,
        )


class UP_ENGLISH(ColumnCorpus):
    def __init__(
            self,
            base_path: Union[str, Path] = None,
            in_memory: bool = True,
            document_as_sequence: bool = False,
            **corpusargs,
    ):
        """
        Initialize the English dataset from the Universal Propositions Bank, comming from that webpage:
        https://github.com/System-T/UniversalPropositions.

        :param base_path: Default is None, meaning that corpus gets auto-downloaded and loaded. You can override this
        to point to a different folder but typically this should not be necessary.
        :param in_memory: If True, keeps dataset in memory giving speedups in training.
        :param document_as_sequence: If True, all sentences of a document are read into a single Sentence object
        """
        if type(base_path) == str:
            base_path: Path = Path(base_path)

        # column format
        columns = {1: "text", 10: "frame"}

        # this dataset name
        dataset_name = self.__class__.__name__.lower()

        # default dataset folder is the cache root
        if not base_path:
            base_path = Path(flair.cache_root) / "datasets"
        data_folder = base_path / dataset_name

        # download data if necessary
        up_en_path = "https://raw.githubusercontent.com/System-T/UniversalPropositions/master/UP_English-EWT/"
        cached_path(f"{up_en_path}en_ewt-up-train.conllu", Path("datasets") / dataset_name)
        cached_path(f"{up_en_path}en_ewt-up-dev.conllu", Path("datasets") / dataset_name)
        cached_path(f"{up_en_path}en_ewt-up-test.conllu", Path("datasets") / dataset_name)

        super(UP_ENGLISH, self).__init__(
            data_folder,
            columns,
            encoding="utf-8",
            train_file="en_ewt-up-train.conllu",
            test_file="en_ewt-up-test.conllu",
            dev_file="en_ewt-up-dev.conllu",
            in_memory=in_memory,
            document_separator_token=None if not document_as_sequence else "-DOCSTART-",
            comment_symbol="#",
            **corpusargs,
        )


class UP_FRENCH(ColumnCorpus):
    def __init__(
            self,
            base_path: Union[str, Path] = None,
            in_memory: bool = True,
            document_as_sequence: bool = False,
            **corpusargs,
    ):
        """
        Initialize the French dataset from the Universal Propositions Bank, comming from that webpage:
        https://github.com/System-T/UniversalPropositions.

        :param base_path: Default is None, meaning that corpus gets auto-downloaded and loaded. You can override this
        to point to a different folder but typically this should not be necessary.
        :param in_memory: If True, keeps dataset in memory giving speedups in training.
        :param document_as_sequence: If True, all sentences of a document are read into a single Sentence object
        """
        if type(base_path) == str:
            base_path: Path = Path(base_path)

        # column format
        columns = {1: "text", 9: "frame"}

        # this dataset name
        dataset_name = self.__class__.__name__.lower()

        # default dataset folder is the cache root
        if not base_path:
            base_path = Path(flair.cache_root) / "datasets"
        data_folder = base_path / dataset_name

        # download data if necessary
        up_fr_path = "https://raw.githubusercontent.com/System-T/UniversalPropositions/master/UP_French/"
        cached_path(f"{up_fr_path}fr-up-train.conllu", Path("datasets") / dataset_name)
        cached_path(f"{up_fr_path}fr-up-dev.conllu", Path("datasets") / dataset_name)
        cached_path(f"{up_fr_path}fr-up-test.conllu", Path("datasets") / dataset_name)

        super(UP_FRENCH, self).__init__(
            data_folder,
            columns,
            encoding="utf-8",
            train_file="fr-up-train.conllu",
            test_file="fr-up-test.conllu",
            dev_file="fr-up-dev.conllu",
            in_memory=in_memory,
            document_separator_token=None if not document_as_sequence else "-DOCSTART-",
            comment_symbol="#",
            **corpusargs,
        )


class UP_FINNISH(ColumnCorpus):
    def __init__(
            self,
            base_path: Union[str, Path] = None,
            in_memory: bool = True,
            document_as_sequence: bool = False,
            **corpusargs,
    ):
        """
        Initialize the Finnish dataset from the Universal Propositions Bank, comming from that webpage:
        https://github.com/System-T/UniversalPropositions/tree/master/UP_Finnish

        :param base_path: Default is None, meaning that corpus gets auto-downloaded and loaded. You can override this
        to point to a different folder but typically this should not be necessary.
        :param in_memory: If True, keeps dataset in memory giving speedups in training.
        :param document_as_sequence: If True, all sentences of a document are read into a single Sentence object
        """
        if type(base_path) == str:
            base_path: Path = Path(base_path)

        # column format
        columns = {1: "text", 9: "frame"}

        # this dataset name
        dataset_name = self.__class__.__name__.lower()

        # default dataset folder is the cache root
        if not base_path:
            base_path = Path(flair.cache_root) / "datasets"
        data_folder = base_path / dataset_name

        # download data if necessary
        up_fi_path = "https://raw.githubusercontent.com/System-T/UniversalPropositions/master/UP_Finnish/"
        cached_path(f"{up_fi_path}fi-up-train.conllu", Path("datasets") / dataset_name)
        cached_path(f"{up_fi_path}fi-up-dev.conllu", Path("datasets") / dataset_name)
        cached_path(f"{up_fi_path}fi-up-test.conllu", Path("datasets") / dataset_name)

        super(UP_FINNISH, self).__init__(
            data_folder,
            columns,
            encoding="utf-8",
            train_file="fi-up-train.conllu",
            test_file="fi-up-test.conllu",
            dev_file="fi-up-dev.conllu",
            in_memory=in_memory,
            document_separator_token=None if not document_as_sequence else "-DOCSTART-",
            comment_symbol="#",
            **corpusargs,
        )


class UP_GERMAN(ColumnCorpus):
    def __init__(
            self,
            base_path: Union[str, Path] = None,
            in_memory: bool = True,
            document_as_sequence: bool = False,
            **corpusargs,
    ):
        """
        Initialize the German dataset from the Universal Propositions Bank, comming from that webpage:
        https://github.com/System-T/UniversalPropositions.

        :param base_path: Default is None, meaning that corpus gets auto-downloaded and loaded. You can override this
        to point to a different folder but typically this should not be necessary.
        :param in_memory: If True, keeps dataset in memory giving speedups in training.
        :param document_as_sequence: If True, all sentences of a document are read into a single Sentence object
        """
        if type(base_path) == str:
            base_path: Path = Path(base_path)

        # column format
        columns = {1: "text", 9: "frame"}

        # this dataset name
        dataset_name = self.__class__.__name__.lower()

        # default dataset folder is the cache root
        if not base_path:
            base_path = Path(flair.cache_root) / "datasets"
        data_folder = base_path / dataset_name

        # download data if necessary
        up_de_path = "https://raw.githubusercontent.com/System-T/UniversalPropositions/master/UP_German/"
        cached_path(f"{up_de_path}de-up-train.conllu", Path("datasets") / dataset_name)
        cached_path(f"{up_de_path}de-up-dev.conllu", Path("datasets") / dataset_name)
        cached_path(f"{up_de_path}de-up-test.conllu", Path("datasets") / dataset_name)

        super(UP_GERMAN, self).__init__(
            data_folder,
            columns,
            encoding="utf-8",
            train_file="de-up-train.conllu",
            test_file="de-up-test.conllu",
            dev_file="de-up-dev.conllu",
            in_memory=in_memory,
            document_separator_token=None if not document_as_sequence else "-DOCSTART-",
            comment_symbol="#",
            **corpusargs,
        )


class UP_ITALIAN(ColumnCorpus):
    def __init__(
            self,
            base_path: Union[str, Path] = None,
            in_memory: bool = True,
            document_as_sequence: bool = False,
            **corpusargs,
    ):
        """
        Initialize the Italian dataset from the Universal Propositions Bank, comming from that webpage:
        https://github.com/System-T/UniversalPropositions/tree/master/UP_Italian

        :param base_path: Default is None, meaning that corpus gets auto-downloaded and loaded. You can override this
        to point to a different folder but typically this should not be necessary.
        :param in_memory: If True, keeps dataset in memory giving speedups in training.
        :param document_as_sequence: If True, all sentences of a document are read into a single Sentence object
        """
        if type(base_path) == str:
            base_path: Path = Path(base_path)

        # column format
        columns = {1: "text", 9: "frame"}

        # this dataset name
        dataset_name = self.__class__.__name__.lower()

        # default dataset folder is the cache root
        if not base_path:
            base_path = Path(flair.cache_root) / "datasets"
        data_folder = base_path / dataset_name

        # download data if necessary
        up_it_path = "https://raw.githubusercontent.com/System-T/UniversalPropositions/master/UP_Italian/"
        cached_path(f"{up_it_path}it-up-train.conllu", Path("datasets") / dataset_name)
        cached_path(f"{up_it_path}it-up-dev.conllu", Path("datasets") / dataset_name)
        cached_path(f"{up_it_path}it-up-test.conllu", Path("datasets") / dataset_name)

        super(UP_ITALIAN, self).__init__(
            data_folder,
            columns,
            encoding="utf-8",
            train_file="it-up-train.conllu",
            test_file="it-up-test.conllu",
            dev_file="it-up-dev.conllu",
            in_memory=in_memory,
            document_separator_token=None if not document_as_sequence else "-DOCSTART-",
            comment_symbol="#",
            **corpusargs,
        )


class UP_SPANISH(ColumnCorpus):
    def __init__(
            self,
            base_path: Union[str, Path] = None,
            in_memory: bool = True,
            document_as_sequence: bool = False,
            **corpusargs,
    ):
        """
        Initialize the Spanish dataset from the Universal Propositions Bank, comming from that webpage:
        https://github.com/System-T/UniversalPropositions

        :param base_path: Default is None, meaning that corpus gets auto-downloaded and loaded. You can override this
        to point to a different folder but typically this should not be necessary.
        :param in_memory: If True, keeps dataset in memory giving speedups in training.
        :param document_as_sequence: If True, all sentences of a document are read into a single Sentence object
        """
        if type(base_path) == str:
            base_path: Path = Path(base_path)

        # column format
        columns = {1: "text", 9: "frame"}

        # this dataset name
        dataset_name = self.__class__.__name__.lower()

        # default dataset folder is the cache root
        if not base_path:
            base_path = Path(flair.cache_root) / "datasets"
        data_folder = base_path / dataset_name

        # download data if necessary
        up_es_path = "https://raw.githubusercontent.com/System-T/UniversalPropositions/master/UP_Spanish/"
        cached_path(f"{up_es_path}es-up-train.conllu", Path("datasets") / dataset_name)
        cached_path(f"{up_es_path}es-up-dev.conllu", Path("datasets") / dataset_name)
        cached_path(f"{up_es_path}es-up-test.conllu", Path("datasets") / dataset_name)

        super(UP_SPANISH, self).__init__(
            data_folder,
            columns,
            encoding="utf-8",
            train_file="es-up-train.conllu",
            test_file="es-up-test.conllu",
            dev_file="es-up-dev.conllu",
            in_memory=in_memory,
            document_separator_token=None if not document_as_sequence else "-DOCSTART-",
            comment_symbol="#",
            **corpusargs,
        )


class UP_SPANISH_ANCORA(ColumnCorpus):
    def __init__(
            self,
            base_path: Union[str, Path] = None,
            in_memory: bool = True,
            document_as_sequence: bool = False,
            **corpusargs,
    ):
        """
        Initialize the Spanish AnCora dataset from the Universal Propositions Bank, comming from that webpage:
        https://github.com/System-T/UniversalPropositions

        :param base_path: Default is None, meaning that corpus gets auto-downloaded and loaded. You can override this
        to point to a different folder but typically this should not be necessary.
        :param in_memory: If True, keeps dataset in memory giving speedups in training.
        :param document_as_sequence: If True, all sentences of a document are read into a single Sentence object
        """
        if type(base_path) == str:
            base_path: Path = Path(base_path)

        # column format
        columns = {1: "text", 9: "frame"}

        # this dataset name
        dataset_name = self.__class__.__name__.lower()

        # default dataset folder is the cache root
        if not base_path:
            base_path = Path(flair.cache_root) / "datasets"
        data_folder = base_path / dataset_name

        # download data if necessary
        up_es_path = "https://raw.githubusercontent.com/System-T/UniversalPropositions/master/UP_Spanish-AnCora/"
        cached_path(f"{up_es_path}es_ancora-up-train.conllu", Path("datasets") / dataset_name)
        cached_path(f"{up_es_path}es_ancora-up-dev.conllu", Path("datasets") / dataset_name)
        cached_path(f"{up_es_path}es_ancora-up-test.conllu", Path("datasets") / dataset_name)

        super(UP_SPANISH_ANCORA, self).__init__(
            data_folder,
            columns,
            encoding="utf-8",
            train_file="es_ancora-up-train.conllu",
            test_file="es_ancora-up-test.conllu",
            dev_file="es_ancora-up-dev.conllu",
            in_memory=in_memory,
            document_separator_token=None if not document_as_sequence else "-DOCSTART-",
            comment_symbol="#",
            **corpusargs,
        )


class WEIBO_NER(ColumnCorpus):
    def __init__(
            self,
            base_path: Union[str, Path] = None,
            tag_to_bioes: str = "ner",
            in_memory: bool = True,
            document_as_sequence: bool = False,
            **corpusargs,
    ):
        """
        Initialize the WEIBO_NER corpus . The first time you call this constructor it will automatically
        download the dataset.
        :param base_path: Default is None, meaning that corpus gets auto-downloaded and loaded. You can override this
        to point to a different folder but typically this should not be necessary.
        :param tag_to_bioes: NER by default, need not be changed, but you could also select 'pos' to predict
        POS tags instead
        :param in_memory: If True, keeps dataset in memory giving speedups in training.
        :param document_as_sequence: If True, all sentences of a document are read into a single Sentence object
        """
        if type(base_path) == str:
            base_path: Path = Path(base_path)

        # column format
        columns = {0: 'text', 1: 'ner'}

        # this dataset name
        dataset_name = self.__class__.__name__.lower()

        # default dataset folder is the cache root
        if not base_path:
            base_path = Path(flair.cache_root) / "datasets"
        data_folder = base_path / dataset_name

        # download data if necessary
        weiboNER_conll_path = "https://raw.githubusercontent.com/87302380/WEIBO_NER/main/data/"
        cached_path(f"{weiboNER_conll_path}weiboNER_2nd_conll_format.train", Path("datasets") / dataset_name)
        cached_path(f"{weiboNER_conll_path}weiboNER_2nd_conll_format.test", Path("datasets") / dataset_name)
        cached_path(f"{weiboNER_conll_path}weiboNER_2nd_conll_format.dev", Path("datasets") / dataset_name)

        super(WEIBO_NER, self).__init__(
            data_folder,
            columns,
            tag_to_bioes=tag_to_bioes,
            encoding="utf-8",
            in_memory=in_memory,
            train_file="weiboNER_2nd_conll_format.train",
            test_file="weiboNER_2nd_conll_format.test",
            dev_file="weiboNER_2nd_conll_format.dev",
            document_separator_token=None if not document_as_sequence else "-DOCSTART-",
            **corpusargs,
        )


class WIKIANN(MultiCorpus):
    def __init__(
            self,
            languages: Union[str, List[str]],
            base_path: Union[str, Path] = None,
            tag_to_bioes: str = "ner",
            in_memory: bool = False,
    ):
        """
        WkiAnn corpus for cross-lingual NER consisting of datasets from 282 languages that exist
        in Wikipedia. See https://elisa-ie.github.io/wikiann/ for details and for the languages and their
        respective abbreveations, i.e. "en" for english. (license: https://opendatacommons.org/licenses/by/)
        Parameters
        ----------
        languages : Union[str, List[str]]
            Should be an abbreviation of a language ("en", "de",..) or a list of abbreviations.
            The datasets of all passed languages will be saved in one MultiCorpus.
            (Note that, even though listed on https://elisa-ie.github.io/wikiann/ some datasets are empty.
            This includes "aa", "cho", "ho", "hz", "ii", "jam", "kj", "kr", "mus", "olo" and "tcy".)
        base_path : Union[str, Path], optional
            Default is None, meaning that corpus gets auto-downloaded and loaded. You can override this
            to point to a different folder but typically this should not be necessary.
        tag_to_bioes : str, optional
            The data is in bio-format. It will by default (with the string "ner" as value) be transformed
            into the bioes format. If you dont want that set it to None.

        """
        if type(languages) == str:
            languages = [languages]

        if type(base_path) == str:
            base_path: Path = Path(base_path)

        # column format
        columns = {0: "text", 1: "ner"}

        # this dataset name
        dataset_name = "wikiann"

        # default dataset folder is the cache root
        if not base_path:
            base_path = Path(flair.cache_root) / "datasets"
        data_folder = base_path / dataset_name

        # For each language in languages, the file is downloaded if not existent
        # Then a comlumncorpus of that data is created and saved in a list
        # this list is handed to the multicorpus

        # list that contains the columncopora
        corpora = []

        google_drive_path = 'https://drive.google.com/uc?id='
        # download data if necessary
        first = True
        for language in languages:

            language_folder = data_folder / language
            file_name = 'wikiann-' + language + '.bio'

            # if language not downloaded yet, download it
            if not language_folder.exists():
                if first == True:
                    import gdown
                    import tarfile
                    first = False
                # create folder
                os.makedirs(language_folder)
                # get google drive id from list
                google_id = google_drive_id_from_language_name(language)
                url = google_drive_path + google_id

                # download from google drive
                gdown.download(url, str(language_folder / language) + '.tar.gz')

                # unzip
                print("Extract data...")
                tar = tarfile.open(str(language_folder / language) + '.tar.gz', "r:gz")
                # tar.extractall(language_folder,members=[tar.getmember(file_name)])
                tar.extract(file_name, str(language_folder))
                tar.close()
                print('...done.')

                # transform data into required format
                # the processed dataset has the additional ending "_new"
                print("Process dataset...")
                silver_standard_to_simple_ner_annotation(str(language_folder / file_name))
                # remove the unprocessed dataset
                os.remove(str(language_folder / file_name))
                print('...done.')

            # initialize comlumncorpus and add it to list
            print("Read data into corpus...")
            corp = ColumnCorpus(data_folder=language_folder,
                                column_format=columns,
                                train_file=file_name + '_new',
                                tag_to_bioes=tag_to_bioes,
                                in_memory=in_memory,
                                )
            corpora.append(corp)
            print("...done.")

        super(WIKIANN, self).__init__(
            corpora, name='wikiann',
        )


def silver_standard_to_simple_ner_annotation(data_file: Union[str, Path]):
    f_read = open(data_file, 'r', encoding='utf-8')
    f_write = open(data_file + '_new', 'w+', encoding='utf-8')
    while True:
        line = f_read.readline()
        if line:
            if line == '\n':
                f_write.write(line)
            else:
                liste = line.split()
                f_write.write(liste[0] + ' ' + liste[-1] + '\n')
        else:
            break
    f_read.close()
    f_write.close()


def google_drive_id_from_language_name(language):
    languages_ids = {
        'aa': '1tDDlydKq7KQQ3_23Ysbtke4HJOe4snIk',  # leer
        'ab': '1hB8REj2XA_0DjI9hdQvNvSDpuBIb8qRf',
        'ace': '1WENJS2ppHcZqaBEXRZyk2zY-PqXkTkgG',
        'ady': '1n6On8WWDHxEoybj7F9K15d_fkGPy6KgO',
        'af': '1CPB-0BD2tg3zIT60D3hmJT0i5O_SKja0',
        'ak': '1l2vlGHnQwvm9XhW5S-403fetwUXhBlZm',
        'als': '196xyYjhbie7sYLHLZHWkkurOwQLi8wK-',
        'am': '1ug1IEoExKD3xWpvfZprAPSQi82YF9Cet',
        'an': '1DNLgPOAOsGZBYd6rC5ddhzvc9_DtWnk2',
        'ang': '1W_0ti7Tl8AkqM91lRCMPWEuUnPOAZroV',
        'ar': '1tyvd32udEQG_cNeVpaD5I2fxvCc6XKIS',
        'arc': '1hSOByStqPmP3b9HfQ39EclUZGo8IKCMb',
        'arz': '1CKW5ZhxTpIHmc8Jt5JLz_5O6Cr8Icsan',
        'as': '12opBoIweBLM8XciMHT4B6-MAaKdYdvpE',
        'ast': '1rp64PxGZBDfcw-tpFBjLg_ddLDElG1II',
        'av': '1hncGUrkG1vwAAQgLtwOf41BWkHkEvdss',
        'ay': '1VmIsWpMTz442b4Mx798ZOgtB9vquKQtf',
        'az': '1FXDXsvBSdqc7GGIDZv0hqBOaaw12Ip2-',
        'azb': '1amVqOuHLEkhjn8rkGUl-mXdZlaACWyNT',
        'ba': '1aLx1d8GagI11VZVYOGQy0BEePeqoT0x3',
        'bar': '1JZ8-k8ZmnpWYI_Yl_cBBgjVdxoM9Daci',
        'bat-smg': '1trxKXDFSeKsygTMKi-ZqXSJs7F90k5a8',
        'bcl': '1Hs0k7KVZ2DPsqroZ4cUKcwZG4HdPV794',
        'be-x-old': '1gaK-spj1m6eGYQ-SsngLxxLUvP1VRk08',
        'be': '1_ttfOSy9BzCRkIT_p3mImT82XRPpEiuH',
        'bg': '1Iug6gYKemb0OrLTUrKDc_c66YGypTfCF',
        'bh': '12OcSFLu940A8tVQLxI8pnxKBpTeZHmrh',
        'bi': '1rftVziS_pqARx4mvLJC0sKLY-OL5ZIjE',
        'bjn': '1n17mkRjPUAOWQk5LQs2C3Tz3ShxK0enZ',
        'bm': '1284dwO_sfdsWE7FR06HhfBRUb8ePesKR',
        'bn': '1K2DM1mT4hkr6NlAIBTj95BeVXcgvpgDm',
        'bo': '1SzGHDVK-OguKdjZ4DXWiOJVrie1iHeWm',
        'bpy': '1m-e5EoruJufvwBEgJLmJtx6jzx64pYN2',
        'br': '1xdaBoJ1DnwI0iEq7gQN1dWcABAs_bM9H',
        'bs': '167dsB01trMYFQl8FshtIdfhjw7IfVKbk',
        'bug': '1yCnevM9_KJzFk27Vxsva_20OacLo4Uam',
        'bxr': '1DlByAX3zB-9UyEAVD4wtX-R7mXC-8xum',
        'ca': '1LuUgbd9sGa-5Ahcsy31EK89a3WOowftY',
        'cbk-zam': '1kgF8xoD-kIOWZET_9kp_4yNX6AAXn6PI',
        'cdo': '14x1y6611G-UAEGq92QEHRpreVkYnoUCw',
        'ce': '1QUUCVKA-fkiCHd3KT3zUWefaWnxzlZLu',
        'ceb': '1DJZE9RfaMoPNXHI73KBXAm4YSe-_YCUk',
        'ch': '1YzAfhmatkmTpkZbAcD6X83epCgzD5S2_',
        'cho': '1ciY0vF3c5a2mTOo_k32A2wMs0klK98Kb',  # leer
        'chr': '1EHaxz1UZHn7v2bbRzCLAhPsNtRzrG3Ae',
        'chy': '1nNWwMAJr1KNdz3bHf6uIn-thZCknlTeB',
        'ckb': '1llpaftcUSiXCZQZMdAqaJSrhwMdcf9IV',
        'co': '1ZP-8oWgMYfW7a6w6ygEFkKDGbN39QnDn',
        'cr': '1ST0xRicLAG4JdCZwGdaY-0pEXooQh7e6',
        'crh': '1Jmpq2XVYUR_XaXU5XNhtOMnz-qkpsgpE',
        'cs': '1Vydyze-jBkK_S1uV5ewV_Y6dbwhXr7lk',
        'csb': '1naUyF74lZPnnopXdOqf5Xor2kT4WoHfS',
        'cu': '1EN5dVTU6jc7YOYPCHq8EYUF31HlMUKs7',
        'cv': '1gEUAlqYSSDI4TrWCqP1LUq2n0X1XEjN3',
        'cy': '1q5g6NJE5GXf65Vc_P4BnUMHQ49Prz-J1',
        'da': '11onAGOLkkqrIwM784siWlg-cewa5WKm8',
        'de': '1f9nWvNkCCy6XWhd9uf4Dq-2--GzSaYAb',
        'diq': '1IkpJaVbEOuOs9qay_KG9rkxRghWZhWPm',
        'dsb': '1hlExWaMth-2eVIQ3i3siJSG-MN_7Z6MY',
        'dv': '1WpCrslO4I7TMb2uaKVQw4U2U8qMs5szi',
        'dz': '10WX52ePq2KfyGliwPvY_54hIjpzW6klV',
        'ee': '1tYEt3oN2KPzBSWrk9jpCqnW3J1KXdhjz',
        'el': '1cxq4NUYmHwWsEn5waYXfFSanlINXWLfM',
        'eml': '17FgGhPZqZNtzbxpTJOf-6nxEuI5oU4Vd',
        'en': '1mqxeCPjxqmO7e8utj1MQv1CICLFVvKa-',
        'eo': '1YeknLymGcqj44ug2yd4P7xQVpSK27HkK',
        'es': '1Dnx3MVR9r5cuoOgeew2gT8bDvWpOKxkU',
        'et': '1Qhb3kYlQnLefWmNimdN_Vykm4mWzbcWy',
        'eu': '1f613wH88UeITYyBSEMZByK-nRNMwLHTs',
        'ext': '1D0nLOZ3aolCM8TShIRyCgF3-_MhWXccN',
        'fa': '1QOG15HU8VfZvJUNKos024xI-OGm0zhEX',
        'ff': '1h5pVjxDYcq70bSus30oqi9KzDmezVNry',
        'fi': '1y3Kf6qYsSvL8_nSEwE1Y6Bf6ninaPvqa',
        'fiu-vro': '1oKUiqG19WgPd3CCl4FGudk5ATmtNfToR',
        'fj': '10xDMuqtoTJlJFp5ghbhKfNWRpLDK3W4d',
        'fo': '1RhjYqgtri1276Be1N9RrNitdBNkpzh0J',
        'fr': '1sK_T_-wzVPJYrnziNqWTriU52rEsXGjn',
        'frp': '1NUm8B2zClBcEa8dHLBb-ZgzEr8phcQyZ',
        'frr': '1FjNqbIUlOW1deJdB8WCuWjaZfUzKqujV',
        'fur': '1oqHZMK7WAV8oHoZLjGR0PfmO38wmR6XY',
        'fy': '1DvnU6iaTJc9bWedmDklHyx8nzKD1s3Ge',
        'ga': '1Ql6rh7absdYQ8l-3hj_MVKcEC3tHKeFB',
        'gag': '1zli-hOl2abuQ2wsDJU45qbb0xuvYwA3a',
        'gan': '1u2dOwy58y-GaS-tCPJS_i9VRDQIPXwCr',
        'gd': '1umsUpngJiwkLdGQbRqYpkgxZju9dWlRz',
        'gl': '141K2IbLjJfXwFTIf-kthmmG0YWdi8liE',
        'glk': '1ZDaxQ6ilXaoivo4_KllagabbvfOuiZ0c',
        'gn': '1hM4MuCaVnZqnL-w-0N-WcWag22ikVLtZ',
        'gom': '1BNOSw75tzPC0wEgLOCKbwu9wg9gcLOzs',
        'got': '1YSHYBtXc1WvUvMIHPz6HHgJvaXKulJUj',
        'gu': '1VdK-B2drqFwKg8KD23c3dKXY-cZgCMgd',
        'gv': '1XZFohYNbKszEFR-V-yDXxx40V41PV9Zm',
        'ha': '18ZG4tUU0owRtQA8Ey3Dl72ALjryEJWMC',
        'hak': '1QQe3WgrCWbvnVH42QXD7KX4kihHURB0Z',
        'haw': '1FLqlK-wpz4jy768XbQAtxd9PhC-9ciP7',
        'he': '18K-Erc2VOgtIdskaQq4D5A3XkVstDmfX',
        'hi': '1lBRapb5tjBqT176gD36K5yb_qsaFeu-k',
        'hif': '153MQ9Ga4NQ-CkK8UiJM3DjKOk09fhCOV',
        'ho': '1c1AoS7yq15iVkTEE-0f3x25NT4F202B8',  # leer
        'hr': '1wS-UtB3sGHuXJQQGR0F5lDegogsgoyif',
        'hsb': '1_3mMLzAE5OmXn2z64rW3OwWbo85Mirbd',
        'ht': '1BwCaF0nfdgkM7Yt7A7d7KyVk0BcuwPGk',
        'hu': '10AkDmTxUWNbOXuYLYZ-ZPbLAdGAGZZ8J',
        'hy': '1Mi2k2alJJquT1ybd3GC3QYDstSagaWdo',
        'hz': '1c1m_-Q92v0Di7Nez6VuaccrN19i8icKV',  # leer
        'ia': '1jPyqTmDuVhEhj89N606Cja5heJEbcMoM',
        'id': '1JWIvIh8fQoMQqk1rPvUThaskxnTs8tsf',
        'ie': '1TaKRlTtB8-Wqu4sfvx6JQKIugAlg0pV-',
        'ig': '15NFAf2Qx6BXSjv_Oun9_3QRBWNn49g86',
        'ii': '1qldGJkMOMKwY13DpcgbxQCbff0K982f9',  # leer
        'ik': '1VoSTou2ZlwVhply26ujowDz6gjwtxmny',
        'ilo': '1-xMuIT6GaM_YeHqgm1OamGkxYfBREiv3',
        'io': '19Zla0wsAcrZm2c0Pw5ghpp4rHjYs26Pp',
        'is': '11i-NCyqS6HbldIbYulsCgQGZFXR8hwoB',
        'it': '1HmjlOaQunHqL2Te7pIkuBWrnjlmdfYo_',
        'iu': '18jKm1S7Ls3l0_pHqQH8MycG3LhoC2pdX',
        'ja': '10dz8UxyK4RIacXE2HcGdrharmp5rwc3r',
        'jam': '1v99CXf9RnbF6aJo669YeTR6mQRTOLZ74',  # leer
        'jbo': '1_LmH9hc6FDGE3F7pyGB1fUEbSwuTYQdD',
        'jv': '1qiSu1uECCLl4IBZS27FBdJIBivkJ7GwE',
        'ka': '172UFuFRBX2V1aWeXlPSpu9TjS-3cxNaD',
        'kaa': '1kh6hMPUdqO-FIxRY6qaIBZothBURXxbY',
        'kab': '1oKjbZI6ZrrALCqnPCYgIjKNrKDA7ehcs',
        'kbd': '1jNbfrboPOwJmlXQBIv053d7n5WXpMRv7',
        'kg': '1iiu5z-sdJ2JLC4Ja9IgDxpRZklIb6nDx',
        'ki': '1GUtt0QI84c5McyLGGxoi5uwjHOq1d6G8',
        'kj': '1nSxXUSGDlXVCIPGlVpcakRc537MwuKZR',  # leer
        'kk': '1ryC3UN0myckc1awrWhhb6RIi17C0LCuS',
        'kl': '1gXtGtX9gcTXms1IExICnqZUHefrlcIFf',
        'km': '1DS5ATxvxyfn1iWvq2G6qmjZv9pv0T6hD',
        'kn': '1ZGLYMxbb5-29MNmuUfg2xFhYUbkJFMJJ',
        'ko': '12r8tIkTnwKhLJxy71qpIcoLrT6NNhQYm',
        'koi': '1EdG_wZ_Qk124EPAZw-w6rdEhYLsgcvIj',
        'kr': '19VNQtnBA-YL_avWuVeHQHxJZ9MZ04WPF',  # leer
        'krc': '1nReV4Mb7Wdj96czpO5regFbdBPu0zZ_y',
        'ks': '1kzh0Pgrv27WRMstR9MpU8mu7p60TcT-X',
        'ksh': '1iHJvrl2HeRaCumlrx3N7CPrHQ2KuLUkt',
        'ku': '1YqJog7Bkk0fHBCSTxJ9heeE-bfbkbkye',
        'kv': '1s91HI4eq8lQYlZwfrJAgaGlCyAtIhvIJ',
        'kw': '16TaIX2nRfqDp8n7zudd4bqf5abN49dvW',
        'ky': '17HPUKFdKWhUjuR1NOp5f3PQYfMlMCxCT',
        'la': '1NiQuBaUIFEERvVXo6CQLwosPraGyiRYw',
        'lad': '1PEmXCWLCqnjLBomMAYHeObM1AmVHtD08',
        'lb': '1nE4g10xoTU23idmDtOQ0w2QCuizZ6QH_',
        'lbe': '1KOm-AdRcCHfSc1-uYBxBA4GjxXjnIlE-',
        'lez': '1cJAXshrLlF1TZlPHJTpDwEvurIOsz4yR',
        'lg': '1Ur0y7iiEpWBgHECrIrT1OyIC8um_y4th',
        'li': '1TikIqfqcZlSDWhOae1JnjJiDko4nj4Dj',
        'lij': '1ro5ItUcF49iP3JdV82lhCQ07MtZn_VjW',
        'lmo': '1W4rhBy2Pi5SuYWyWbNotOVkVY3kYWS_O',
        'ln': '1bLSV6bWx0CgFm7ByKppZLpYCFL8EIAoD',
        'lo': '1C6SSLeKF3QirjZbAZAcpVX_AXYg_TJG3',
        'lrc': '1GUcS28MlJe_OjeQfS2AJ8uczpD8ut60e',
        'lt': '1gAG6TcMTmC128wWK0rCXRlCTsJY9wFQY',
        'ltg': '12ziP8t_fAAS9JqOCEC0kuJObEyuoiOjD',
        'lv': '1MPuAM04u-AtfybXdpHwCqUpFWbe-zD0_',
        'mai': '1d_nUewBkka2QGEmxCc9v3dTfvo7lPATH',
        'map-bms': '1wrNIE-mqp2xb3lrNdwADe6pb7f35NP6V',
        'mdf': '1BmMGUJy7afuKfhfTBMiKxM3D7FY-JrQ2',
        'mg': '105WaMhcWa-46tCztoj8npUyg0aH18nFL',
        'mh': '1Ej7n6yA1cF1cpD5XneftHtL33iHJwntT',
        'mhr': '1CCPIUaFkEYXiHO0HF8_w07UzVyWchrjS',
        'mi': '1F6au9xQjnF-aNBupGJ1PwaMMM6T_PgdQ',
        'min': '1tVK5SHiCy_DaZSDm3nZBgT5bgWThbJt_',
        'mk': '18NpudytGhSWq_LbmycTDw10cSftlSBGS',
        'ml': '1V73UE-EvcE-vV3V1RTvU4sak6QFcP91y',
        'mn': '14jRXicA87oXZOZllWqUjKBMetNpQEUUp',
        'mo': '1YsLGNMsJ7VsekhdcITQeolzOSK4NzE6U',
        'mr': '1vOr1AIHbgkhTO9Ol9Jx5Wh98Qdyh1QKI',
        'mrj': '1dW-YmEW8a9D5KyXz8ojSdIXWGekNzGzN',
        'ms': '1bs-_5WNRiZBjO-DtcNtkcIle-98homf_',
        'mt': '1L7aU3iGjm6SmPIU74k990qRgHFV9hrL0',
        'mus': '1_b7DcRqiKJFEFwp87cUecqf8A5BDbTIJ',  # leer
        'mwl': '1MfP0jba2jQfGVeJOLq26MjI6fYY7xTPu',
        'my': '16wsIGBhNVd2lC2p6n1X8rdMbiaemeiUM',
        'myv': '1KEqHmfx2pfU-a1tdI_7ZxMQAk5NJzJjB',
        'mzn': '1CflvmYEXZnWwpsBmIs2OvG-zDDvLEMDJ',
        'na': '1r0AVjee5wNnrcgJxQmVGPVKg5YWz1irz',
        'nah': '1fx6eu91NegyueZ1i0XaB07CKjUwjHN7H',
        'nap': '1bhT4sXCJvaTchCIV9mwLBtf3a7OprbVB',
        'nds-nl': '1UIFi8eOCuFYJXSAXZ9pCWwkQMlHaY4ye',
        'nds': '1FLgZIXUWa_vekDt4ndY0B5XL7FNLiulr',
        'ne': '1gEoCjSJmzjIH4kdHsbDZzD6ID4_78ekS',
        'new': '1_-p45Ny4w9UvGuhD8uRNSPPeaARYvESH',
        'ng': '11yxPdkmpmnijQUcnFHZ3xcOmLTYJmN_R',
        'nl': '1dqYXg3ilzVOSQ_tz_dF47elSIvSIhgqd',
        'nn': '1pDrtRhQ001z2WUNMWCZQU3RV_M0BqOmv',
        'no': '1zuT8MI96Ivpiu9mEVFNjwbiM8gJlSzY2',
        'nov': '1l38388Rln0NXsSARMZHmTmyfo5C0wYTd',
        'nrm': '10vxPq1Nci7Wpq4XOvx3dtqODskzjdxJQ',
        'nso': '1iaIV8qlT0RDnbeQlnxJ3RehsG3gU5ePK',
        'nv': '1oN31jT0w3wP9aGwAPz91pSdUytnd9B0g',
        'ny': '1eEKH_rUPC560bfEg11kp3kbe8qWm35IG',
        'oc': '1C01cW8G_j8US-DTrsmeal_ENHTtNWn-H',
        'olo': '1vbDwKZKqFq84dusr1SvDx5JbBcPanx9L',  # leer
        'om': '1q3h22VMbWg2kgVFm-OArR-E4y1yBQ1JX',
        'or': '1k8LwCE8nC7lq6neXDaS3zRn0KOrd9RnS',
        'os': '1u81KAB34aEQfet00dLMRIBJsfRwbDTij',
        'pa': '1JDEHL1VcLHBamgTPBom_Ryi8hk6PBpsu',
        'pag': '1k905VUWnRgY8kFb2P2431Kr4dZuolYGF',
        'pam': '1ssugGyJb8ipispC60B3I6kzMsri1WcvC',
        'pap': '1Za0wfwatxYoD7jGclmTtRoBP0uV_qImQ',
        'pcd': '1csJlKgtG04pdIYCUWhsCCZARKIGlEYPx',
        'pdc': '1Xnms4RXZKZ1BBQmQJEPokmkiweTpouUw',
        'pfl': '1tPQfHX7E0uKMdDSlwNw5aGmaS5bUK0rn',
        'pi': '16b-KxNxzbEuyoNSlI3bfe2YXmdSEsPFu',
        'pih': '1vwyihTnS8_PE5BNK7cTISmIBqGWvsVnF',
        'pl': '1fijjS0LbfpKcoPB5V8c8fH08T8AkXRp9',
        'pms': '12ySc7X9ajWWqMlBjyrPiEdc-qVBuIkbA',
        'pnb': '1RB3-wjluhTKbdTGCsk3nag1bM3m4wENb',
        'pnt': '1ZCUzms6fY4on_fW8uVgO7cEs9KHydHY_',
        'ps': '1WKl9Av6Sqz6aHKyUM5kIh90mzFzyVWH9',
        'pt': '13BX-_4_hcTUp59HDyczFDI32qUB94vUY',
        'qu': '1CB_C4ygtRoegkqgcqfXNHr8oQd-UcvDE',
        'rm': '1YRSGgWoxEqSojHXuBHJnY8vAHr1VgLu-',
        'rmy': '1uFcCyvOWBJWKFQxbkYSp373xUXVl4IgF',
        'rn': '1ekyyb2MvupYGY_E8_BhKvV664sLvW4aE',
        'ro': '1YfeNTSoxU-zJMnyQotLk5X8B_6nHryBu',
        'roa-rup': '150s4H4TdQ5nNYVC6j0E416TUAjBE85yy',
        'roa-tara': '1H6emfQsD_a5yohK4RMPQ-GrnHXqqVgr3',
        'ru': '11gP2s-SYcfS3j9MjPp5C3_nFeQB-8x86',
        'rue': '1OuSglZAndja1J5D5IUmdbt_niTTyEgYK',
        'rw': '1NuhHfi0-B-Xlr_BApijnxCw0WMEltttP',
        'sa': '1P2S3gL_zvKgXLKJJxg-Fb4z8XdlVpQik',
        'sah': '1qz0MpKckzUref2FX_FYiNzI2p4BDc5oR',
        'sc': '1oAYj_Fty4FUwjAOBEBaiZt_cY8dtpDfA',
        'scn': '1sDN9zHkXWYoHYx-DUu-GPvsUgB_IRa8S',
        'sco': '1i8W7KQPj6YZQLop89vZBSybJNgNsvXWR',
        'sd': '1vaNqfv3S8Gl5pQmig3vwWQ3cqRTsXmMR',
        'se': '1RT9xhn0Vl90zjWYDTw5V1L_u1Oh16tpP',
        'sg': '1iIh2oXD2Szz_AygUvTt3_ZK8a3RYEGZ_',
        'sh': '1qPwLiAm6t4__G-zVEOrBgYx6VRmgDgiS',
        'si': '1G5ryceID0TP6SAO42e-HAbIlCvYmnUN7',
        'simple': '1FVV49o_RlK6M5Iw_7zeJOEDQoTa5zSbq',
        'sk': '11mkYvbmAWKTInj6t4Ma8BUPxoR5o6irL',
        'sl': '1fsIZS5LgMzMzZ6T7ogStyj-ILEZIBRvO',
        'sm': '1yefECpKX_Y4R7G2tggIxvc_BvJfOAz-t',
        'sn': '1fYeCjMPvRAv94kvZjiKI-ktIDLkbv0Ve',
        'so': '1Uc-eSZnJb36SgeTvRU3GirXZOlGD_NB6',
        'sq': '11u-53n71O_yjpwRiCQSwgL7N2w72ZptX',
        'sr': '1PGLGlQi8Q0Eac6dib-uuCJAAHK6SF5Pz',
        'srn': '1JKiL3TSXqK1-KhPfAwMK0uqw90WEzg7M',
        'ss': '1e0quNEsA1dn57-IbincF4D82dRWgzQlp',
        'st': '1ny-FBzpBqIDgv6jMcsoFev3Ih65FNZFO',
        'stq': '15Fx32ROy2IM6lSqAPUykkr3CITR6Xd7v',
        'su': '1C0FJum7bYZpnyptBvfAgwJb0TX2hggtO',
        'sv': '1YyqzOSXzK5yrAou9zeTDWH_7s569mDcz',
        'sw': '1_bNTj6T8eXlNAIuHaveleWlHB_22alJs',
        'szl': '1_dXEip1snK4CPVGqH8x7lF5O-6FdCNFW',
        'ta': '1ZFTONsxGtSnC9QB6RpWSvgD_MbZwIhHH',
        'tcy': '15R6u7KQs1vmDSm_aSDrQMJ3Q6q3Be0r7',  # leer
        'te': '11Sx-pBAPeZOXGyv48UNSVMD0AH7uf4YN',
        'tet': '11mr2MYLcv9pz7mHhGGNi5iNCOVErYeOt',
        'tg': '16ttF7HWqM9Cnj4qmgf3ZfNniiOJfZ52w',
        'th': '14xhIt-xr5n9nMuvcwayCGM1-zBCFZquW',
        'ti': '123q5e9MStMShp8eESGtHdSBGLDrCKfJU',
        'tk': '1X-JNInt34BNGhg8A8Peyjw2WjsALdXsD',
        'tl': '1WkQHbWd9cqtTnSHAv0DpUThaBnzeSPTJ',
        'tn': '1fHfQHetZn8-fLuRZEu-cvs-kQYwPvjyL',
        'to': '1cHOLaczYJ8h-OqQgxeoH9vMG3izg6muT',
        'tpi': '1YsRjxVu6NYOrXRb8oqMO9FPaicelFEcu',
        'tr': '1J1Zy02IxvtCK0d1Ba2h_Ulit1mVb9UIX',
        'ts': '1pIcfAt3KmtmDkyhOl-SMSeoM8aP8bOpl',
        'tt': '1vsfzCjj-_bMOn5jBai41TF5GjKJM_Ius',
        'tum': '1NWcg65daI2Bt0awyEgU6apUDbBmiqCus',
        'tw': '1WCYKZIqS7AagS76QFSfbteiOgFNBvNne',
        'ty': '1DIqaP1l-N9VXTNokrlr6EuPMGE765o4h',
        'tyv': '1F3qa05OYLBcjT1lXMurAJFDXP_EesCvM',
        'udm': '1T0YMTAPLOk768sstnewy5Jxgx2RPu3Rb',
        'ug': '1fjezvqlysyZhiQMZdazqLGgk72PqtXAw',
        'uk': '1UMJCHtzxkfLDBJE7NtfN5FeMrnnUVwoh',
        'ur': '1WNaD2TuHvdsF-z0k_emQYchwoQQDFmRk',
        'uz': '11wrG2FSTpRJc2jb5MhgvxjkVDYhT8M-l',
        've': '1PucJ7pJ4CXGEXZ5p_WleZDs2usNz74to',
        'vec': '1cAVjm_y3ehNteDQIYz9yyoq1EKkqOXZ0',
        'vep': '1K_eqV7O6C7KPJWZtmIuzFMKAagj-0O85',
        'vi': '1yQ6nhm1BmG9lD4_NaG1hE5VV6biEaV5f',
        'vls': '1bpQQW6pKHruKJJaKtuggH5rReMXyeVXp',
        'vo': '1D80QRdTpe7H4mHFKpfugscsjX71kiMJN',
        'wa': '1m4B81QYbf74htpInDU5p7d0n0ot8WLPZ',
        'war': '1EC3jsHtu22tHBv6jX_I4rupC5RwV3OYd',
        'wo': '1vChyqNNLu5xYHdyHpACwwpw4l3ptiKlo',
        'wuu': '1_EIn02xCUBcwLOwYnA-lScjS2Lh2ECw6',
        'xal': '19bKXsL1D2UesbB50JPyc9TpG1lNc2POt',
        'xh': '1pPVcxBG3xsCzEnUzlohc_p89gQ9dSJB3',
        'xmf': '1SM9llku6I_ZuZz05mOBuL2lx-KQXvehr',
        'yi': '1WNWr1oV-Nl7c1Jv8x_MiAj2vxRtyQawu',
        'yo': '1yNVOwMOWeglbOcRoZzgd4uwlN5JMynnY',
        'za': '1i7pg162cD_iU9h8dgtI2An8QCcbzUAjB',
        'zea': '1EWSkiSkPBfbyjWjZK0VuKdpqFnFOpXXQ',
        'zh-classical': '1uUKZamNp08KA7s7794sKPOqPALvo_btl',
        'zh-min-nan': '1oSgz3YBXLGUgI7kl-uMOC_ww6L0FNFmp',
        'zh-yue': '1zhwlUeeiyOAU1QqwqZ8n91yXIRPFA7UE',
        'zh': '1LZ96GUhkVHQU-aj2C3WOrtffOp0U3Z7f',
        'zu': '1FyXl_UK1737XB3drqQFhGXiJrJckiB1W'
    }
    return languages_ids[language]


class WIKIGOLD_NER(ColumnCorpus):
    def __init__(
            self,
            base_path: Union[str, Path] = None,
            tag_to_bioes: str = "ner",
            in_memory: bool = True,
            document_as_sequence: bool = False,
            **corpusargs,
    ):
        """
        Initialize the wikigold corpus. The first time you call this constructor it will automatically
        download the dataset.
        :param base_path: Default is None, meaning that corpus gets auto-downloaded and loaded. You can override this
        to point to a different folder but typically this should not be necessary.
        :param tag_to_bioes: NER by default, should not be changed
        :param in_memory: If True, keeps dataset in memory giving speedups in training.
        :param document_as_sequence: If True, all sentences of a document are read into a single Sentence object
        """
        if type(base_path) == str:
            base_path: Path = Path(base_path)

        # column format
        columns = {0: "text", 1: "ner"}

        # this dataset name
        dataset_name = self.__class__.__name__.lower()

        # default dataset folder is the cache root
        if not base_path:
            base_path = Path(flair.cache_root) / "datasets"
        data_folder = base_path / dataset_name

        # download data if necessary
        wikigold_ner_path = "https://raw.githubusercontent.com/juand-r/entity-recognition-datasets/master/data/wikigold/CONLL-format/data/"
        cached_path(f"{wikigold_ner_path}wikigold.conll.txt", Path("datasets") / dataset_name)

        super(WIKIGOLD_NER, self).__init__(
            data_folder,
            columns,
            tag_to_bioes=tag_to_bioes,
            encoding="utf-8",
            in_memory=in_memory,
            train_file='wikigold.conll.txt',
            document_separator_token=None if not document_as_sequence else "-DOCSTART-",
            **corpusargs,
        )


class WIKINER_ENGLISH(ColumnCorpus):
    def __init__(
            self,
            base_path: Union[str, Path] = None,
            tag_to_bioes: str = "ner",
            in_memory: bool = False,
            **corpusargs,
    ):
        if type(base_path) == str:
            base_path: Path = Path(base_path)

        # column format
        columns = {0: "text", 1: "pos", 2: "ner"}

        # this dataset name
        dataset_name = self.__class__.__name__.lower()

        # default dataset folder is the cache root
        if not base_path:
            base_path = Path(flair.cache_root) / "datasets"
        data_folder = base_path / dataset_name

        # download data if necessary
        _download_wikiner("en", dataset_name)

        super(WIKINER_ENGLISH, self).__init__(
            data_folder, columns, tag_to_bioes=tag_to_bioes, in_memory=in_memory, **corpusargs,
        )


class WIKINER_GERMAN(ColumnCorpus):
    def __init__(
            self,
            base_path: Union[str, Path] = None,
            tag_to_bioes: str = "ner",
            in_memory: bool = False,
            **corpusargs,
    ):
        if type(base_path) == str:
            base_path: Path = Path(base_path)

        # column format
        columns = {0: "text", 1: "pos", 2: "ner"}

        # this dataset name
        dataset_name = self.__class__.__name__.lower()

        # default dataset folder is the cache root
        if not base_path:
            base_path = Path(flair.cache_root) / "datasets"
        data_folder = base_path / dataset_name

        # download data if necessary
        _download_wikiner("de", dataset_name)

        super(WIKINER_GERMAN, self).__init__(
            data_folder, columns, tag_to_bioes=tag_to_bioes, in_memory=in_memory, **corpusargs,
        )


class WIKINER_DUTCH(ColumnCorpus):
    def __init__(
            self,
            base_path: Union[str, Path] = None,
            tag_to_bioes: str = "ner",
            in_memory: bool = False,
            **corpusargs,
    ):
        if type(base_path) == str:
            base_path: Path = Path(base_path)

        # column format
        columns = {0: "text", 1: "pos", 2: "ner"}

        # this dataset name
        dataset_name = self.__class__.__name__.lower()

        # default dataset folder is the cache root
        if not base_path:
            base_path = Path(flair.cache_root) / "datasets"
        data_folder = base_path / dataset_name

        # download data if necessary
        _download_wikiner("nl", dataset_name)

        super(WIKINER_DUTCH, self).__init__(
            data_folder, columns, tag_to_bioes=tag_to_bioes, in_memory=in_memory, **corpusargs,
        )


class WIKINER_FRENCH(ColumnCorpus):
    def __init__(
            self,
            base_path: Union[str, Path] = None,
            tag_to_bioes: str = "ner",
            in_memory: bool = False,
            **corpusargs,
    ):
        if type(base_path) == str:
            base_path: Path = Path(base_path)

        # column format
        columns = {0: "text", 1: "pos", 2: "ner"}

        # this dataset name
        dataset_name = self.__class__.__name__.lower()

        # default dataset folder is the cache root
        if not base_path:
            base_path = Path(flair.cache_root) / "datasets"
        data_folder = base_path / dataset_name

        # download data if necessary
        _download_wikiner("fr", dataset_name)

        super(WIKINER_FRENCH, self).__init__(
            data_folder, columns, tag_to_bioes=tag_to_bioes, in_memory=in_memory, **corpusargs,
        )


class WIKINER_ITALIAN(ColumnCorpus):
    def __init__(
            self,
            base_path: Union[str, Path] = None,
            tag_to_bioes: str = "ner",
            in_memory: bool = False,
            **corpusargs,
    ):
        if type(base_path) == str:
            base_path: Path = Path(base_path)

        # column format
        columns = {0: "text", 1: "pos", 2: "ner"}

        # this dataset name
        dataset_name = self.__class__.__name__.lower()

        # default dataset folder is the cache root
        if not base_path:
            base_path = Path(flair.cache_root) / "datasets"
        data_folder = base_path / dataset_name

        # download data if necessary
        _download_wikiner("it", dataset_name)

        super(WIKINER_ITALIAN, self).__init__(
            data_folder, columns, tag_to_bioes=tag_to_bioes, in_memory=in_memory
        )


class WIKINER_SPANISH(ColumnCorpus):
    def __init__(
            self,
            base_path: Union[str, Path] = None,
            tag_to_bioes: str = "ner",
            in_memory: bool = False,
            **corpusargs,
    ):
        if type(base_path) == str:
            base_path: Path = Path(base_path)

        # column format
        columns = {0: "text", 1: "pos", 2: "ner"}

        # this dataset name
        dataset_name = self.__class__.__name__.lower()

        # default dataset folder is the cache root
        if not base_path:
            base_path = Path(flair.cache_root) / "datasets"
        data_folder = base_path / dataset_name

        # download data if necessary
        _download_wikiner("es", dataset_name)

        super(WIKINER_SPANISH, self).__init__(
            data_folder, columns, tag_to_bioes=tag_to_bioes, in_memory=in_memory, **corpusargs,
        )


class WIKINER_PORTUGUESE(ColumnCorpus):
    def __init__(
            self,
            base_path: Union[str, Path] = None,
            tag_to_bioes: str = "ner",
            in_memory: bool = False,
            **corpusargs,
    ):
        if type(base_path) == str:
            base_path: Path = Path(base_path)

        # column format
        columns = {0: "text", 1: "pos", 2: "ner"}

        # this dataset name
        dataset_name = self.__class__.__name__.lower()

        # default dataset folder is the cache root
        if not base_path:
            base_path = Path(flair.cache_root) / "datasets"
        data_folder = base_path / dataset_name

        # download data if necessary
        _download_wikiner("pt", dataset_name)

        super(WIKINER_PORTUGUESE, self).__init__(
            data_folder, columns, tag_to_bioes=tag_to_bioes, in_memory=in_memory, **corpusargs,
        )


class WIKINER_POLISH(ColumnCorpus):
    def __init__(
            self,
            base_path: Union[str, Path] = None,
            tag_to_bioes: str = "ner",
            in_memory: bool = False,
            **corpusargs,
    ):
        if type(base_path) == str:
            base_path: Path = Path(base_path)

        # column format
        columns = {0: "text", 1: "pos", 2: "ner"}

        # this dataset name
        dataset_name = self.__class__.__name__.lower()

        # default dataset folder is the cache root
        if not base_path:
            base_path = Path(flair.cache_root) / "datasets"
        data_folder = base_path / dataset_name

        # download data if necessary
        _download_wikiner("pl", dataset_name)

        super(WIKINER_POLISH, self).__init__(
            data_folder, columns, tag_to_bioes=tag_to_bioes, in_memory=in_memory, **corpusargs,
        )


class WIKINER_RUSSIAN(ColumnCorpus):
    def __init__(
            self,
            base_path: Union[str, Path] = None,
            tag_to_bioes: str = "ner",
            in_memory: bool = False,
            **corpusargs,
    ):
        if type(base_path) == str:
            base_path: Path = Path(base_path)

        # column format
        columns = {0: "text", 1: "pos", 2: "ner"}

        # this dataset name
        dataset_name = self.__class__.__name__.lower()

        # default dataset folder is the cache root
        if not base_path:
            base_path = Path(flair.cache_root) / "datasets"
        data_folder = base_path / dataset_name

        # download data if necessary
        _download_wikiner("ru", dataset_name)

        super(WIKINER_RUSSIAN, self).__init__(
            data_folder, columns, tag_to_bioes=tag_to_bioes, in_memory=in_memory, **corpusargs,
        )


class WNUT_17(ColumnCorpus):
    def __init__(
            self,
            base_path: Union[str, Path] = None,
            tag_to_bioes: str = "ner",
            in_memory: bool = True,
            **corpusargs,
    ):
        if type(base_path) == str:
            base_path: Path = Path(base_path)

        # column format
        columns = {0: "text", 1: "ner"}

        # this dataset name
        dataset_name = self.__class__.__name__.lower()

        # default dataset folder is the cache root
        if not base_path:
            base_path = Path(flair.cache_root) / "datasets"
        data_folder = base_path / dataset_name

        # download data if necessary
        wnut_path = "https://noisy-text.github.io/2017/files/"
        cached_path(f"{wnut_path}wnut17train.conll", Path("datasets") / dataset_name)
        cached_path(f"{wnut_path}emerging.dev.conll", Path("datasets") / dataset_name)
        cached_path(
            f"{wnut_path}emerging.test.annotated", Path("datasets") / dataset_name
        )

        super(WNUT_17, self).__init__(
            data_folder, columns, tag_to_bioes=tag_to_bioes, in_memory=in_memory, **corpusargs,
        )


class WNUT_2020_NER(ColumnCorpus):
    def __init__(
            self,
            base_path: Union[str, Path] = None,
            tag_to_bioes: str = "ner",
            in_memory: bool = True,
            document_as_sequence: bool = False,
            **corpusargs,
    ):
        """
        Initialize the WNUT_2020_NER corpus. The first time you call this constructor it will automatically
        download the dataset.
        :param base_path: Default is None, meaning that corpus gets auto-downloaded and loaded. You can override this
        to point to a different folder but typically this should not be necessary.
        :param tag_to_bioes: NER by default, since it is the only option of the WNUT corpus.
        :param in_memory: If True, keeps dataset in memory giving speedups in training.
        :param document_as_sequence: If True, all sentences of a document are read into a single Sentence object
        """
        if type(base_path) == str:
            base_path: Path = Path(base_path)

        # column format
        columns = {0: "text", 1: "ner"}

        # this dataset name
        dataset_name = self.__class__.__name__.lower()

        # default dataset folder is the cache root
        if not base_path:
            base_path = Path(flair.cache_root) / "datasets"
        data_folder = base_path / dataset_name

        # download data if necessary
        github_url = "https://github.com/jeniyat/WNUT_2020_NER/archive/master.zip"

        for sample in ["train", "test", "dev"]:

            sample_file = data_folder / (sample + ".txt")
            if not sample_file.is_file():

                zip_path = cached_path(
                    f"{github_url}", Path("datasets") / dataset_name
                )

                # unzip the downloaded repo and merge the train, dev and test datasets
                unpack_file(zip_path, data_folder, "zip", False)  # unzipped folder name: WNUT_2020_NER-master

                if sample == "test":
                    file_path = data_folder / Path("WNUT_2020_NER-master/data/" + sample + "_data_2020/Conll_Format/")
                else:
                    file_path = data_folder / Path("WNUT_2020_NER-master/data/" + sample + "_data/Conll_Format/")
                filenames = os.listdir(file_path)
                with open(data_folder / (sample + '.txt'), 'w') as outfile:
                    for fname in filenames:
                        with open(file_path / fname) as infile:
                            lines = infile.read()
                            outfile.write(lines)

                shutil.rmtree(str(data_folder / "WNUT_2020_NER-master"))  # clean up when done

        super(WNUT_2020_NER, self).__init__(
            data_folder,
            columns,
            tag_to_bioes=tag_to_bioes,
            encoding="utf-8",
            in_memory=in_memory,
            document_separator_token=None if not document_as_sequence else "-DOCSTART-",
            **corpusargs,
        )


def _download_wikiner(language_code: str, dataset_name: str):
    # download data if necessary
    wikiner_path = (
        "https://raw.githubusercontent.com/dice-group/FOX/master/input/Wikiner/"
    )
    lc = language_code

    data_file = (
            Path(flair.cache_root)
            / "datasets"
            / dataset_name
            / f"aij-wikiner-{lc}-wp3.train"
    )
    if not data_file.is_file():

        cached_path(
            f"{wikiner_path}aij-wikiner-{lc}-wp3.bz2", Path("datasets") / dataset_name
        )
        import bz2, shutil

        # unpack and write out in CoNLL column-like format
        bz_file = bz2.BZ2File(
            Path(flair.cache_root)
            / "datasets"
            / dataset_name
            / f"aij-wikiner-{lc}-wp3.bz2",
            "rb",
        )
        with bz_file as f, open(
                Path(flair.cache_root)
                / "datasets"
                / dataset_name
                / f"aij-wikiner-{lc}-wp3.train",
                "w",
                encoding="utf-8"
        ) as out:
            for line in f:
                line = line.decode("utf-8")
                words = line.split(" ")
                for word in words:
                    out.write("\t".join(word.split("|")) + "\n")


class XTREME(MultiCorpus):
    def __init__(
            self,
            languages: Union[str, List[str]] = None,
            base_path: Union[str, Path] = None,
            tag_to_bioes: str = "ner",
            in_memory: bool = False,
            **corpusargs,
    ):
        """
        Xtreme corpus for cross-lingual NER consisting of datasets of a total of 176 languages. The data comes from the google
        research work XTREME https://github.com/google-research/xtreme. All datasets for NER and respective language abbreviations (e.g.
        "en" for english can be found here https://www.amazon.com/clouddrive/share/d3KGCRCIYwhKJF0H3eWA26hjg2ZCRhjpEQtDL70FSBN/folder/C43gs51bSIaq5sFTQkWNCQ?_encoding=UTF8&*Version*=1&*entries*=0&mgh=1 )
        The data is derived from the wikiann dataset https://elisa-ie.github.io/wikiann/ (license: https://opendatacommons.org/licenses/by/)

        Parameters
        ----------
        languages : Union[str, List[str]], optional
            Default the 40 languages that are used in XTREME are loaded. Otherwise on can hand over a strings or a list of strings
            consisiting of abbreviations for languages. All datasets will be loaded in a MultiCorpus object.
        base_path : Union[str, Path], optional
            Default is None, meaning that corpus gets auto-downloaded and loaded. You can override this
            to point to a different folder but typically this should not be necessary.
        tag_to_bioes : str, optional
            The data is in bio-format. It will by default (with the string "ner" as value) be transformed
            into the bioes format. If you dont want that set it to None.

        """
        # if no languages are given as argument all languages used in XTREME will be loaded
        if not languages:
            languages = ["af", "ar", "bg", "bn", "de", "el", "en", "es", "et", "eu", "fa", "fi", "fr", "he", "hi", "hu",
                         "id", "it", "ja", "jv", "ka", "kk", "ko", "ml", "mr", "ms", "my", "nl", "pt", "ru", "sw", "ta",
                         "te", "th", "tl", "tr", "ur", "vi", "yo", "zh"]

        # if only one language is given
        if type(languages) == str:
            languages = [languages]

        if type(base_path) == str:
            base_path: Path = Path(base_path)

        # column format
        columns = {0: "text", 1: "ner"}

        # this dataset name
        dataset_name = "xtreme"

        # default dataset folder is the cache root
        if not base_path:
            base_path = Path(flair.cache_root) / "datasets"
        data_folder = base_path / dataset_name

        # For each language in languages, the file is downloaded if not existent
        # Then a comlumncorpus of that data is created and saved in a list
        # This list is handed to the multicorpus

        # list that contains the columncopora
        corpora = []

        hu_path = "https://nlp.informatik.hu-berlin.de/resources/datasets/panx_dataset"

        # download data if necessary
        for language in languages:

            language_folder = data_folder / language

            # if language not downloaded yet, download it
            if not language_folder.exists():

                file_name = language + '.tar.gz'
                # create folder
                os.makedirs(language_folder)

                # download from HU Server
                temp_file = cached_path(
                    hu_path + "/" + file_name,
                    Path("datasets") / dataset_name / language
                )

                # unzip
                print("Extract data...")
                import tarfile
                tar = tarfile.open(str(temp_file), "r:gz")
                for part in ["train", "test", "dev"]:
                    tar.extract(part, str(language_folder))
                tar.close()
                print('...done.')

                # transform data into required format
                print("Process dataset...")
                for part in ["train", "test", "dev"]:
                    xtreme_to_simple_ner_annotation(str(language_folder / part))
                print('...done.')

            # initialize comlumncorpus and add it to list
            print("Read data into corpus...")
            corp = ColumnCorpus(data_folder=language_folder,
                                column_format=columns,
                                tag_to_bioes=tag_to_bioes,
                                in_memory=in_memory,
                                )
            corpora.append(corp)
            print("...done.")

        super(XTREME, self).__init__(
            corpora, name='xtreme',
        )


def xtreme_to_simple_ner_annotation(data_file: Union[str, Path]):
    with open(data_file, 'r', encoding='utf-8') as f:
        lines = f.readlines()
    with open(data_file, 'w', encoding='utf-8') as f:
        for line in lines:
            if line == '\n':
                f.write(line)
            else:
                liste = line.split()
                f.write(liste[0].split(':', 1)[1] + ' ' + liste[1] + '\n')


class REDDIT_EL_GOLD(ColumnCorpus):
    def __init__(
            self,
            base_path: Union[str, Path] = None,
            in_memory: bool = True,
            **corpusargs,
    ):
        """
        Initialize the Reddit Entity Linking corpus containing gold annotations only (https://arxiv.org/abs/2101.01228v2) in the NER-like column format. 
        The first time you call this constructor it will automatically download the dataset.
        :param base_path: Default is None, meaning that corpus gets auto-downloaded and loaded. You can override this
        to point to a different folder but typically this should not be necessary.
        :param in_memory: If True, keeps dataset in memory giving speedups in training.
        :param document_as_sequence: If True, all sentences of a document are read into a single Sentence object
        """
        if type(base_path) == str:
            base_path: Path = Path(base_path)

        # column format
        columns = {0: "text", 1: "ner"}

        # this dataset name
        dataset_name = self.__class__.__name__.lower()

        # default dataset folder is the cache root
        if not base_path:
            base_path = Path(flair.cache_root) / "datasets"
        data_folder = base_path / dataset_name

        # download and parse data if necessary
        reddit_el_path = "https://zenodo.org/record/3970806/files/reddit_el.zip"
        corpus_file_name = "reddit_el_gold.txt"
        parsed_dataset = data_folder / corpus_file_name

        if not parsed_dataset.exists():
            reddit_el_zip = cached_path(f"{reddit_el_path}", Path("datasets") / dataset_name)
            unpack_file(reddit_el_zip, data_folder, "zip", False)

            with open(data_folder / corpus_file_name, "w") as txtout:

                # First parse the post titles
                with open(data_folder / "posts.tsv", "r") as tsvin1, open(data_folder / "gold_post_annotations.tsv", "r") as tsvin2:

                    posts = csv.reader(tsvin1, delimiter="\t")
                    self.post_annotations = csv.reader(tsvin2, delimiter="\t")
                    self.curr_annot = next(self.post_annotations)

                    for row in posts: # Go through all the post titles

                        txtout.writelines("-DOCSTART-\n\n") # Start each post with a -DOCSTART- token

                        # Keep track of how many and which entity mentions does a given post title have
                        link_annots = [] # [start pos, end pos, wiki page title] of an entity mention

                        # Check if the current post title has an entity link and parse accordingly
                        if row[0] == self.curr_annot[0]:

                            link_annots.append((int(self.curr_annot[4]), int(self.curr_annot[5]), self.curr_annot[3]))
                            link_annots = self._fill_annot_array(link_annots, row[0], post_flag = True)

                            # Post titles with entity mentions (if any) are handled via this function
                            self._text_to_cols(Sentence(row[2], use_tokenizer = True), link_annots, txtout)
                        else:
                            self._text_to_cols(Sentence(row[2], use_tokenizer = True), link_annots, txtout)

                # Then parse the comments
                with open(data_folder / "comments.tsv", "r") as tsvin3, open(data_folder / "gold_comment_annotations.tsv", "r") as tsvin4:

                    self.comments = csv.reader(tsvin3, delimiter="\t")
                    self.comment_annotations = csv.reader(tsvin4, delimiter="\t")
                    self.curr_annot = next(self.comment_annotations)
                    self.curr_row = next(self.comments)
                    self.stop_iter = False

                    # Iterate over the comments.tsv file, until the end is reached
                    while not self.stop_iter:

                        txtout.writelines("-DOCSTART-\n") # Start each comment thread with a -DOCSTART- token

                        # Keep track of the current comment thread and its corresponding key, on which the annotations are matched.
                        # Each comment thread is handled as one 'document'.
                        self.curr_comm = self.curr_row[4] 
                        comm_key = self.curr_row[0]

                        # Python's csv package for some reason fails to correctly parse a handful of rows inside the comments.tsv file.
                        # This if-condition is needed to handle this problem.
                        if comm_key in {"en5rf4c", "es3ia8j", "es3lrmw"}:
                            if comm_key == "en5rf4c":
                                self.parsed_row = (r.split("\t") for r in self.curr_row[4].split("\n"))
                                self.curr_comm = next(self.parsed_row)
                            self._fill_curr_comment(fix_flag = True)
                        # In case we are dealing with properly parsed rows, proceed with a regular parsing procedure
                        else:
                            self._fill_curr_comment(fix_flag = False)

                        link_annots = [] # [start pos, end pos, wiki page title] of an entity mention

                        # Check if the current comment thread has an entity link and parse accordingly, same as with post titles above
                        if comm_key == self.curr_annot[0]:
                            link_annots.append((int(self.curr_annot[4]), int(self.curr_annot[5]), self.curr_annot[3]))
                            link_annots = self._fill_annot_array(link_annots, comm_key, post_flag = False)
                            self._text_to_cols(Sentence(self.curr_comm, use_tokenizer = True), link_annots, txtout)
                        else:
                            # In two of the comment thread a case of capital letter spacing occurs, which the SegtokTokenizer cannot properly handle.
                            # The following if-elif condition handles these two cases and as result writes full capitalized words in each corresponding row, 
                            # and not just single letters into single rows.
                            if comm_key == "dv74ybb":
                                self.curr_comm = " ".join([word.replace(" ", "") for word in self.curr_comm.split("  ")])
                            elif comm_key == "eci2lut":
                                self.curr_comm = (self.curr_comm[:18] + self.curr_comm[18:27].replace(" ", "") + self.curr_comm[27:55] + 
                                self.curr_comm[55:68].replace(" ", "") + self.curr_comm[68:85] + self.curr_comm[85:92].replace(" ", "") + 
                                self.curr_comm[92:])

                            self._text_to_cols(Sentence(self.curr_comm, use_tokenizer = True), link_annots, txtout)

        super(REDDIT_EL_GOLD, self).__init__(
            data_folder,
            columns,
            train_file=corpus_file_name,
            column_delimiter="\t",
            in_memory=in_memory,
            document_separator_token="-DOCSTART-",
            **corpusargs,
        )

    def _text_to_cols(self, sentence: Sentence, links: list, outfile):
        """
        Convert a tokenized sentence into column format
        :param sentence: Flair Sentence object containing a tokenized post title or comment thread
        :param links: array containing information about the starting and ending position of an entity mention, as well
        as its corresponding wiki tag
        :param outfile: file, to which the output is written
        """
        for i in range(0, len(sentence)):
            # If there are annotated entity mentions for given post title or a comment thread
            if links:
                # Keep track which is the correct corresponding entity link, in cases where there is >1 link in a sentence
                link_index = [j for j,v in enumerate(links) if (sentence[i].start_pos >= v[0] and sentence[i].end_pos <= v[1])]
                # Write the token with a corresponding tag to file
                try:
                    if any(sentence[i].start_pos == v[0] and sentence[i].end_pos == v[1] for j,v in enumerate(links)):
                        outfile.writelines(sentence[i].text + "\tS-Link:" + links[link_index[0]][2] + "\n")
                    elif any(sentence[i].start_pos == v[0] and sentence[i].end_pos != v[1] for j,v in enumerate(links)):
                        outfile.writelines(sentence[i].text + "\tB-Link:" + links[link_index[0]][2] + "\n")
                    elif any(sentence[i].start_pos >= v[0] and sentence[i].end_pos <= v[1] for j,v in enumerate(links)):
                        outfile.writelines(sentence[i].text + "\tI-Link:" + links[link_index[0]][2] + "\n")
                    else:
                        outfile.writelines(sentence[i].text + "\tO\n")
                # IndexError is raised in cases when there is exactly one link in a sentence, therefore can be dismissed
                except IndexError:
                    pass

            # If a comment thread or a post title has no entity link, all tokens are assigned the O tag
            else:
                outfile.writelines(sentence[i].text + "\tO\n")

            # Prevent writing empty lines if e.g. a quote comes after a dot or initials are tokenized
            # incorrectly, in order to keep the desired format (empty line as a sentence separator).
            try:
                if ((sentence[i].text in {".", "!", "?", "!*"}) and
                    (sentence[i+1].text not in {'"', '“', "'", "''", "!", "?", ";)", "."}) and 
                    ("." not in sentence[i-1].text)):
                    outfile.writelines("\n")
            except IndexError: 
            # Thrown when the second check above happens, but the last token of a sentence is reached.
            # Indicates that the EOS punctuaion mark is present, therefore an empty line needs to be written below.
                outfile.writelines("\n")

        # If there is no punctuation mark indicating EOS, an empty line is still needed after the EOS
        if sentence[-1].text not in {".", "!", "?"}:
            outfile.writelines("\n")

    def _fill_annot_array(self, annot_array: list, key: str, post_flag: bool) -> list:
        """
        Fills the array containing information about the entity mention annotations, used in the _text_to_cols method
        :param annot_array: array to be filled
        :param key: reddit id, on which the post title/comment thread is matched with its corresponding annotation
        :param post_flag: flag indicating whether the annotations are collected for the post titles (=True)
        or comment threads (=False)
        """
        next_annot = None
        while True:
            # Check if further annotations belong to the current post title or comment thread as well
            try:
                next_annot = next(self.post_annotations) if post_flag else next(self.comment_annotations)
                if next_annot[0] == key:
                    annot_array.append((int(next_annot[4]), int(next_annot[5]), next_annot[3]))
                else:
                    self.curr_annot = next_annot
                    break
            # Stop when the end of an annotation file is reached
            except StopIteration:
                break
        return annot_array

    def _fill_curr_comment(self, fix_flag: bool):
        """
        Extends the string containing the current comment thread, which is passed to _text_to_cols method, when the
        comments are parsed.
        :param fix_flag: flag indicating whether the method is called when the incorrectly imported rows are parsed (=True)
        or regular rows (=False)
        """
        next_row = None
        while True:
            # Check if further annotations belong to the current sentence as well
            try:
                next_row = next(self.comments) if not fix_flag else next(self.parsed_row)
                if len(next_row) < 2: 
                    # 'else "  "' is needed to keep the proper token positions (for accordance with annotations)
                    self.curr_comm += next_row[0] if any(next_row) else "  "
                else:
                    self.curr_row = next_row
                    break
            except StopIteration: # When the end of the comments.tsv file is reached
                self.curr_row = next_row
                self.stop_iter = True if not fix_flag else False
                break<|MERGE_RESOLUTION|>--- conflicted
+++ resolved
@@ -1696,7 +1696,7 @@
             **corpusargs,
         )
 
-<<<<<<< HEAD
+        
 class NER_YORUBA(ColumnCorpus):
     def __init__(
             self,
@@ -1746,9 +1746,6 @@
         )
 
 
-=======
-        
->>>>>>> a3dfa55f
 class KINYARWANDA_NER(ColumnCorpus):
     def __init__(
             self,
